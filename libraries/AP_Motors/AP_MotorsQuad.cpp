--- conflicted
+++ resolved
@@ -56,20 +56,6 @@
 
         With V-Shaped VTails, the rear motors blow down and away from the aircraft, but with
         A-Shaped VTails, the rear motors blow down and towards the center of the aircraft.
-<<<<<<< HEAD
-
-        Still functions the same as the V-Shaped VTail mixing below:
-        - Yaw control is entirely in the rear motors
-        - Roll is is entirely in the front motors
-      */
-      add_motor_raw(AP_MOTORS_MOT_1, cosf(radians(160)), cosf(radians(-70)), 0, 1);
-      add_motor_raw(AP_MOTORS_MOT_2, 0, cosf(radians(160)), AP_MOTORS_MATRIX_YAW_FACTOR_CCW, 3);
-      add_motor_raw(AP_MOTORS_MOT_3, cosf(radians(20)), cosf(radians(70)), 0, 4);
-      add_motor_raw(AP_MOTORS_MOT_4, 0, cosf(radians(-160)), AP_MOTORS_MATRIX_YAW_FACTOR_CW, 2);
-    }else if(_flags.frame_orientation == AP_MOTORS_VTAIL_FRAME) {
-        /* Lynxmotion Hunter Vtail 400/500
-=======
->>>>>>> 59c7d1ba
 
         Still functions the same as the V-Shaped VTail mixing below:
         - Yaw control is entirely in the rear motors
@@ -96,16 +82,6 @@
                  motors 3's yaw factor should be changed to -sin(radians(40))
          */
 
-<<<<<<< HEAD
-      // front right: 70 degrees right of roll axis, 20 degrees up of pitch axis, no yaw
-      add_motor_raw(AP_MOTORS_MOT_1, cosf(radians(160)), cosf(radians(-70)), 0, 1);
-      // back left: no roll, 70 degrees down of pitch axis, full yaw
-      add_motor_raw(AP_MOTORS_MOT_2, 0, cosf(radians(160)), AP_MOTORS_MATRIX_YAW_FACTOR_CW, 3);
-      // front left: 70 degrees left of roll axis, 20 degrees up of pitch axis, no yaw
-      add_motor_raw(AP_MOTORS_MOT_3, cosf(radians(20)), cosf(radians(70)), 0, 4);
-      // back right: no roll, 70 degrees down of pitch axis, full yaw
-      add_motor_raw(AP_MOTORS_MOT_4, 0, cosf(radians(-160)), AP_MOTORS_MATRIX_YAW_FACTOR_CCW, 2);
-=======
       // front right: no yaw
       add_motor_raw_degrees(AP_MOTORS_MOT_1, 60, 60, 0, 1);
       // back left: no roll, full yaw (pushing the aircraft in the CW direction)
@@ -114,7 +90,6 @@
       add_motor_raw_degrees(AP_MOTORS_MOT_3, -60, -60, 0, 4);
       // back right: no roll, full yaw (pushing the aircraft in the CCW direction)
       add_motor_raw_degrees(AP_MOTORS_MOT_4, 0, 160, AP_MOTORS_MATRIX_YAW_FACTOR_CCW, 2);
->>>>>>> 59c7d1ba
     }else{
         // X frame set-up
         add_motor(AP_MOTORS_MOT_1,   45, AP_MOTORS_MATRIX_YAW_FACTOR_CCW, 1);
