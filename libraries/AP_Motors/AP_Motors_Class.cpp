// -*- tab-width: 4; Mode: C++; c-basic-offset: 4; indent-tabs-mode: t -*-
/*
 *       AP_Motors.cpp - ArduCopter motors library
 *       Code by RandyMackay. DIYDrones.com
 *
 *       This library is free software; you can redistribute it and/or
 *   modify it under the terms of the GNU Lesser General Public
 *   License as published by the Free Software Foundation; either
 *   version 2.1 of the License, or (at your option) any later version.
 */

#include "AP_Motors_Class.h"
#include <AP_HAL.h>
extern const AP_HAL::HAL& hal;

// parameters for the motor class
const AP_Param::GroupInfo AP_Motors::var_info[] PROGMEM = {
    // 0 was used by TB_RATIO

    // @Param: TCRV_ENABLE
    // @DisplayName: Thrust Curve Enable
    // @Description: Controls whether a curve is used to linearize the thrust produced by the motors
    // @Values: 0:Disabled,1:Enable
    AP_GROUPINFO("TCRV_ENABLE", 1, AP_Motors, _throttle_curve_enabled, THROTTLE_CURVE_ENABLED),

    // @Param: TCRV_MIDPCT
    // @DisplayName: Thrust Curve mid-point percentage
    // @Description: Set the pwm position that produces half the maximum thrust of the motors
    // @Range: 20 80
    AP_GROUPINFO("TCRV_MIDPCT", 2, AP_Motors, _throttle_curve_mid, THROTTLE_CURVE_MID_THRUST),

    // @Param: TCRV_MAXPCT
    // @DisplayName: Thrust Curve max thrust percentage
    // @Description: Set to the lowest pwm position that produces the maximum thrust of the motors.  Most motors produce maximum thrust below the maximum pwm value that they accept.
    // @Range: 20 80
    AP_GROUPINFO("TCRV_MAXPCT", 3, AP_Motors, _throttle_curve_max, THROTTLE_CURVE_MAX_THRUST),

    AP_GROUPEND
};

// Constructor
AP_Motors::AP_Motors( RC_Channel* rc_roll, RC_Channel* rc_pitch, RC_Channel* rc_throttle, RC_Channel* rc_yaw, uint16_t speed_hz ) :
    _rc_roll(rc_roll),
    _rc_pitch(rc_pitch),
    _rc_throttle(rc_throttle),
    _rc_yaw(rc_yaw),
    _speed_hz(speed_hz),
    _armed(false),
    _frame_orientation(0),
    _min_throttle(AP_MOTORS_DEFAULT_MIN_THROTTLE),
    _max_throttle(AP_MOTORS_DEFAULT_MAX_THROTTLE)
{
    uint8_t i;

    AP_Param::setup_object_defaults(this, var_info);

    // initialise motor map
#if CONFIG_HAL_BOARD == HAL_BOARD_APM1
        set_motor_to_channel_map(APM1_MOTOR_TO_CHANNEL_MAP);
#else
        set_motor_to_channel_map(APM2_MOTOR_TO_CHANNEL_MAP);
#endif

    // clear output arrays
    for(i=0; i<AP_MOTORS_MAX_NUM_MOTORS; i++) {
        motor_out[i] = 0;
    }
};

// init
void AP_Motors::Init()
{
    // set-up throttle curve - motors classes will decide whether to use it based on _throttle_curve_enabled parameter
    setup_throttle_curve();
};

<<<<<<< HEAD
// throttle_pass_through - passes throttle through to motors - dangerous but used for initialising ESCs
// Used in compass motor impact calibration and test only.
=======
// throttle_pass_through - passes pilot's throttle input directly to all motors - dangerous but used for initialising ESCs
>>>>>>> 967aa81e
void AP_Motors::throttle_pass_through()
{
    if (armed()) {
        // send the pilot's input directly to each enabled motor
        for (int16_t i=0; i < AP_MOTORS_MAX_NUM_MOTORS; i++) {
            if (motor_enabled[i]) {
                hal.rcout->write(_motor_to_channel_map[i], _rc_throttle->radio_in);
            }
        }
    }
}

// setup_throttle_curve - used to linearlise thrust output by motors
// returns true if set up successfully
bool AP_Motors::setup_throttle_curve()
{
    int16_t min_pwm = _rc_throttle->radio_min;
    int16_t max_pwm = _rc_throttle->radio_max;
	int16_t mid_throttle_pwm = (max_pwm + min_pwm) / 2;
    int16_t mid_thrust_pwm = min_pwm + (float)(max_pwm - min_pwm) * ((float)_throttle_curve_mid/100.0f);
    int16_t max_thrust_pwm = min_pwm + (float)(max_pwm - min_pwm) * ((float)_throttle_curve_max/100.0f);
    bool retval = true;

    // some basic checks that the curve is valid
    if( mid_thrust_pwm >= (min_pwm+_min_throttle) && mid_thrust_pwm <= max_pwm && max_thrust_pwm >= mid_thrust_pwm && max_thrust_pwm <= max_pwm ) {
        // clear curve
        _throttle_curve.clear();

        // curve initialisation
        retval &= _throttle_curve.add_point(min_pwm, min_pwm);
        retval &= _throttle_curve.add_point(min_pwm+_min_throttle, min_pwm+_min_throttle);
        retval &= _throttle_curve.add_point(mid_throttle_pwm, mid_thrust_pwm);
        retval &= _throttle_curve.add_point(max_pwm, max_thrust_pwm);

        // return success
        return retval;
    }else{
        retval = false;
    }

    // disable throttle curve if not set-up corrrectly
    if( !retval ) {
        _throttle_curve_enabled = false;
        hal.console->println_P(PSTR("AP_Motors: failed to create throttle curve"));
    }

    return retval;
}<|MERGE_RESOLUTION|>--- conflicted
+++ resolved
@@ -74,12 +74,8 @@
     setup_throttle_curve();
 };
 
-<<<<<<< HEAD
 // throttle_pass_through - passes throttle through to motors - dangerous but used for initialising ESCs
 // Used in compass motor impact calibration and test only.
-=======
-// throttle_pass_through - passes pilot's throttle input directly to all motors - dangerous but used for initialising ESCs
->>>>>>> 967aa81e
 void AP_Motors::throttle_pass_through()
 {
     if (armed()) {
