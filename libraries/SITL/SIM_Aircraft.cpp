/*
   This program is free software: you can redistribute it and/or modify
   it under the terms of the GNU General Public License as published by
   the Free Software Foundation, either version 3 of the License, or
   (at your option) any later version.

   This program is distributed in the hope that it will be useful,
   but WITHOUT ANY WARRANTY; without even the implied warranty of
   MERCHANTABILITY or FITNESS FOR A PARTICULAR PURPOSE.  See the
   GNU General Public License for more details.

   You should have received a copy of the GNU General Public License
   along with this program.  If not, see <http://www.gnu.org/licenses/>.
 */
/*
  parent class for aircraft simulators
*/

#include "SIM_Aircraft.h"

#include <stdio.h>
#include <sys/time.h>
#include <unistd.h>


#if defined(__CYGWIN__) || defined(__CYGWIN64__)
#include <windows.h>
#include <time.h>
#include <mmsystem.h>
#endif

#include <AP_Logger/AP_Logger.h>
#include <AP_Param/AP_Param.h>

using namespace SITL;

/*
  parent class for all simulator types
 */

Aircraft::Aircraft(const char *home_str, const char *frame_str) :
    ground_level(0.0f),
    frame_height(0.0f),
    dcm(),
    gyro(),
    gyro_prev(),
    ang_accel(),
    velocity_ef(),
    mass(0.0f),
    accel_body(0.0f, 0.0f, -GRAVITY_MSS),
    time_now_us(0),
    gyro_noise(radians(0.1f)),
    accel_noise(0.3f),
    rate_hz(1200.0f),
    autotest_dir(nullptr),
    frame(frame_str),
#if defined(__CYGWIN__) || defined(__CYGWIN64__)
    min_sleep_time(20000)
#else
    min_sleep_time(5000)
#endif
{
    // make the SIM_* variables available to simulator backends
    sitl = AP::sitl();

    if (!parse_home(home_str, home, home_yaw)) {
        ::printf("Failed to parse home string (%s).  Should be LAT,LON,ALT,HDG e.g. 37.4003371,-122.0800351,0,353\n", home_str);
    }
    ::printf("Home: %f %f alt=%fm hdg=%f\n",
             home.lat*1e-7,
             home.lng*1e-7,
             home.alt*0.01,
             home_yaw);
    location = home;
    ground_level = home.alt * 0.01f;

    dcm.from_euler(0.0f, 0.0f, radians(home_yaw));

    set_speedup(1.0f);

    last_wall_time_us = get_wall_time_us();
    frame_counter = 0;

    // allow for orientation settings, such as with tailsitters
    enum ap_var_type ptype;
    ahrs_orientation = (AP_Int8 *)AP_Param::find("AHRS_ORIENTATION", &ptype);
    terrain = reinterpret_cast<AP_Terrain *>(AP_Param::find_object("TERRAIN_"));
}


/*
  parse a home string into a location and yaw
 */
bool Aircraft::parse_home(const char *home_str, Location &loc, float &yaw_degrees)
{
    char *saveptr = nullptr;
    char *s = strdup(home_str);
    if (!s) {
        free(s);
        ::printf("No home string supplied\n");
        return false;
    }
    char *lat_s = strtok_r(s, ",", &saveptr);
    if (!lat_s) {
        free(s);
        ::printf("Failed to parse latitude\n");
        return false;
    }
    char *lon_s = strtok_r(nullptr, ",", &saveptr);
    if (!lon_s) {
        free(s);
        ::printf("Failed to parse longitude\n");
        return false;
    }
    char *alt_s = strtok_r(nullptr, ",", &saveptr);
    if (!alt_s) {
        free(s);
        ::printf("Failed to parse altitude\n");
        return false;
    }
    char *yaw_s = strtok_r(nullptr, ",", &saveptr);
    if (!yaw_s) {
        free(s);
        ::printf("Failed to parse yaw\n");
        return false;
    }

    loc = {};
    loc.lat = static_cast<int32_t>(strtod(lat_s, nullptr) * 1.0e7);
    loc.lng = static_cast<int32_t>(strtod(lon_s, nullptr) * 1.0e7);
    loc.alt = static_cast<int32_t>(strtod(alt_s, nullptr) * 1.0e2);

    if (loc.lat == 0 && loc.lng == 0) {
        // default to CMAC instead of middle of the ocean. This makes
        // SITL in MissionPlanner a bit more useful
        loc.lat = -35.363261*1e7;
        loc.lng = 149.165230*1e7;
        loc.alt = 584*100;
    }

    yaw_degrees = strtof(yaw_s, nullptr);
    free(s);

    return true;
}

/*
   return difference in altitude between home position and current loc
*/
float Aircraft::ground_height_difference() const
{
    float h1, h2;
    if (sitl &&
        sitl->terrain_enable && terrain &&
        terrain->height_amsl(home, h1, false) &&
        terrain->height_amsl(location, h2, false)) {
        return h2 - h1;
    }
    return 0.0f;
}

void Aircraft::set_precland(SIM_Precland *_precland) {
    precland = _precland;
    precland->set_default_location(home.lat * 1.0e-7f, home.lng * 1.0e-7f, static_cast<int16_t>(get_home_yaw()));
}

/*
   return current height above ground level (metres)
*/
float Aircraft::hagl() const
{
    return (-position.z) + home.alt * 0.01f - ground_level - frame_height - ground_height_difference();
}
/*
   return true if we are on the ground
*/
bool Aircraft::on_ground() const
{
    return hagl() <= 0.001f;  // prevent bouncing around ground
}

/*
   update location from position
*/
void Aircraft::update_position(void)
{
    location = home;
    location.offset(position.x, position.y);

    location.alt  = static_cast<int32_t>(home.alt - position.z * 100.0f);

#if 0
    // logging of raw sitl data
    Vector3f accel_ef = dcm * accel_body;
    AP::logger().Write("SITL", "TimeUS,VN,VE,VD,AN,AE,AD,PN,PE,PD", "Qfffffffff",
                                           AP_HAL::micros64(),
                                           velocity_ef.x, velocity_ef.y, velocity_ef.z,
                                           accel_ef.x, accel_ef.y, accel_ef.z,
                                           position.x, position.y, position.z);
#endif
}

/*
   update body magnetic field from position and rotation
*/
void Aircraft::update_mag_field_bf()
{
    // get the magnetic field intensity and orientation
    float intensity;
    float declination;
    float inclination;
    AP_Declination::get_mag_field_ef(location.lat * 1e-7f, location.lng * 1e-7f, intensity, declination, inclination);

    // create a field vector and rotate to the required orientation
    Vector3f mag_ef(1e3f * intensity, 0.0f, 0.0f);
    Matrix3f R;
    R.from_euler(0.0f, -ToRad(inclination), ToRad(declination));
    mag_ef = R * mag_ef;

    // calculate frame height above ground
    const float frame_height_agl = fmaxf((-position.z) + home.alt * 0.01f - ground_level, 0.0f);

    if (!sitl) {
        // running example program
        return;
    }

    // calculate scaling factor that varies from 1 at ground level to 1/8 at sitl->mag_anomaly_hgt
    // Assume magnetic anomaly strength scales with 1/R**3
    float anomaly_scaler = (sitl->mag_anomaly_hgt / (frame_height_agl + sitl->mag_anomaly_hgt));
    anomaly_scaler = anomaly_scaler * anomaly_scaler * anomaly_scaler;

    // add scaled anomaly to earth field
    mag_ef += sitl->mag_anomaly_ned.get() * anomaly_scaler;

    // Rotate into body frame
    mag_bf = dcm.transposed() * mag_ef;

    // add motor interference
    mag_bf += sitl->mag_mot.get() * battery_current;
}

/* advance time by deltat in seconds */
void Aircraft::time_advance()
{
    // we only advance time if it hasn't been advanced already by the
    // backend
    if (last_time_us == time_now_us) {
        time_now_us += frame_time_us;
    }
    last_time_us = time_now_us;
    if (use_time_sync) {
        sync_frame_time();
    }
}

/* setup the frame step time */
void Aircraft::setup_frame_time(float new_rate, float new_speedup)
{
    rate_hz = new_rate;
    target_speedup = new_speedup;
    frame_time_us = static_cast<uint64_t>(1.0e6f/rate_hz);

    scaled_frame_time_us = frame_time_us/target_speedup;
    last_wall_time_us = get_wall_time_us();
    achieved_rate_hz = rate_hz;
}

/* adjust frame_time calculation */
void Aircraft::adjust_frame_time(float new_rate)
{
    if (!is_equal(rate_hz, new_rate)) {
        rate_hz = new_rate;
        frame_time_us = static_cast<uint64_t>(1.0e6f/rate_hz);
        scaled_frame_time_us = frame_time_us/target_speedup;
    }
}

/*
   try to synchronise simulation time with wall clock time, taking
   into account desired speedup
   This tries to take account of possible granularity of
   get_wall_time_us() so it works reasonably well on windows
*/
void Aircraft::sync_frame_time(void)
{
    frame_counter++;
    uint64_t now = get_wall_time_us();
    if (frame_counter >= 40 &&
        now > last_wall_time_us) {
        const float rate = frame_counter * 1.0e6f/(now - last_wall_time_us);
        achieved_rate_hz = (0.99f*achieved_rate_hz) + (0.01f * rate);
        if (achieved_rate_hz < rate_hz * target_speedup) {
            scaled_frame_time_us *= 0.999f;
        } else {
            scaled_frame_time_us /= 0.999f;
        }
#if 0
        ::printf("achieved_rate_hz=%.3f rate=%.2f rate_hz=%.3f sft=%.1f\n",
                 static_cast<double>(achieved_rate_hz),
                 static_cast<double>(rate),
                 static_cast<double>(rate_hz),
                 static_cast<double>(scaled_frame_time_us));
#endif
        const uint32_t sleep_time = static_cast<uint32_t>(scaled_frame_time_us * frame_counter);
        if (sleep_time > min_sleep_time) {
            usleep(sleep_time);
        }
        last_wall_time_us = now;
        frame_counter = 0;
    }
}

/* add noise based on throttle level (from 0..1) */
void Aircraft::add_noise(float throttle)
{
    gyro += Vector3f(rand_normal(0, 1),
                     rand_normal(0, 1),
                     rand_normal(0, 1)) * gyro_noise * fabsf(throttle);
    accel_body += Vector3f(rand_normal(0, 1),
                           rand_normal(0, 1),
                           rand_normal(0, 1)) * accel_noise * fabsf(throttle);
}

/*
  normal distribution random numbers
  See
  http://en.literateprograms.org/index.php?title=Special:DownloadCode/Box-Muller_transform_%28C%29&oldid=7011
*/
double Aircraft::rand_normal(double mean, double stddev)
{
    static double n2 = 0.0;
    static int n2_cached = 0;
    if (!n2_cached) {
        double x, y, r;
        do
        {
            x = 2.0 * rand()/RAND_MAX - 1;
            y = 2.0 * rand()/RAND_MAX - 1;
            r = x*x + y*y;
        } while (is_zero(r) || r > 1.0);
        const double d = sqrt(-2.0 * log(r)/r);
        const double n1 = x * d;
        n2 = y * d;
        const double result = n1 * stddev + mean;
        n2_cached = 1;
        return result;
    } else {
        n2_cached = 0;
        return n2 * stddev + mean;
    }
}




/*
   fill a sitl_fdm structure from the simulator state
*/
void Aircraft::fill_fdm(struct sitl_fdm &fdm)
{
    if (use_smoothing) {
        smooth_sensors();
    }
    fdm.timestamp_us = time_now_us;
    if (fdm.home.lat == 0 && fdm.home.lng == 0) {
        // initialise home
        fdm.home = home;
    }
    fdm.latitude  = location.lat * 1.0e-7;
    fdm.longitude = location.lng * 1.0e-7;
    fdm.altitude  = location.alt * 1.0e-2;
    fdm.heading   = degrees(atan2f(velocity_ef.y, velocity_ef.x));
    fdm.speedN    = velocity_ef.x;
    fdm.speedE    = velocity_ef.y;
    fdm.speedD    = velocity_ef.z;
    fdm.xAccel    = accel_body.x;
    fdm.yAccel    = accel_body.y;
    fdm.zAccel    = accel_body.z;
    fdm.rollRate  = degrees(gyro.x);
    fdm.pitchRate = degrees(gyro.y);
    fdm.yawRate   = degrees(gyro.z);
    fdm.angAccel.x = degrees(ang_accel.x);
    fdm.angAccel.y = degrees(ang_accel.y);
    fdm.angAccel.z = degrees(ang_accel.z);
    float r, p, y;
    dcm.to_euler(&r, &p, &y);
    fdm.rollDeg  = degrees(r);
    fdm.pitchDeg = degrees(p);
    fdm.yawDeg   = degrees(y);
    fdm.quaternion.from_rotation_matrix(dcm);
    fdm.airspeed = airspeed_pitot;
    fdm.battery_voltage = battery_voltage;
    fdm.battery_current = battery_current;
    fdm.rpm1 = rpm1;
    fdm.rpm2 = rpm2;
    fdm.rcin_chan_count = rcin_chan_count;
    fdm.range = range;
    memcpy(fdm.rcin, rcin, rcin_chan_count * sizeof(float));
    fdm.bodyMagField = mag_bf;

    // copy laser scanner results
    fdm.scanner.points = scanner.points;
    fdm.scanner.ranges = scanner.ranges;

    if (smoothing.enabled) {
        fdm.xAccel = smoothing.accel_body.x;
        fdm.yAccel = smoothing.accel_body.y;
        fdm.zAccel = smoothing.accel_body.z;
        fdm.rollRate  = degrees(smoothing.gyro.x);
        fdm.pitchRate = degrees(smoothing.gyro.y);
        fdm.yawRate   = degrees(smoothing.gyro.z);
        fdm.speedN    = smoothing.velocity_ef.x;
        fdm.speedE    = smoothing.velocity_ef.y;
        fdm.speedD    = smoothing.velocity_ef.z;
        fdm.latitude  = smoothing.location.lat * 1.0e-7;
        fdm.longitude = smoothing.location.lng * 1.0e-7;
        fdm.altitude  = smoothing.location.alt * 1.0e-2;
    }

    if (ahrs_orientation != nullptr) {
        enum Rotation imu_rotation = (enum Rotation)ahrs_orientation->get();

        if (imu_rotation != ROTATION_NONE) {
            Matrix3f m = dcm;
            Matrix3f rot;
            rot.from_rotation(imu_rotation);
            m = m * rot.transposed();

            m.to_euler(&r, &p, &y);
            fdm.rollDeg  = degrees(r);
            fdm.pitchDeg = degrees(p);
            fdm.yawDeg   = degrees(y);
            fdm.quaternion.from_rotation_matrix(m);
        }
    }
    
    if (!is_equal(last_speedup, float(sitl->speedup)) && sitl->speedup > 0) {
        set_speedup(sitl->speedup);
        last_speedup = sitl->speedup;
    }
}

uint64_t Aircraft::get_wall_time_us() const
{
#if defined(__CYGWIN__) || defined(__CYGWIN64__)
    static DWORD tPrev;
    static uint64_t last_ret_us;
    if (tPrev == 0) {
        tPrev = timeGetTime();
        return 0;
    }
    DWORD now = timeGetTime();
    last_ret_us += (uint64_t)((now - tPrev)*1000UL);
    tPrev = now;
    return last_ret_us;
#else
    struct timeval tp;
    gettimeofday(&tp, nullptr);
    return static_cast<uint64_t>(tp.tv_sec * 1.0e6 + tp.tv_usec);
#endif
}

/*
  set simulation speedup
 */
void Aircraft::set_speedup(float speedup)
{
    setup_frame_time(rate_hz, speedup);
}

/*
  update the simulation attitude and relative position
 */
void Aircraft::update_dynamics(const Vector3f &rot_accel)
{
    const float delta_time = frame_time_us * 1.0e-6f;

    // update rotational rates in body frame
    gyro += rot_accel * delta_time;

    gyro.x = constrain_float(gyro.x, -radians(2000.0f), radians(2000.0f));
    gyro.y = constrain_float(gyro.y, -radians(2000.0f), radians(2000.0f));
    gyro.z = constrain_float(gyro.z, -radians(2000.0f), radians(2000.0f));

    // estimate angular acceleration using a first order difference calculation
    // TODO the simulator interface should provide the angular acceleration
    ang_accel = (gyro - gyro_prev) / delta_time;
    gyro_prev = gyro;

    // update attitude
    dcm.rotate(gyro * delta_time);
    dcm.normalize();

    Vector3f accel_earth = dcm * accel_body;
    accel_earth += Vector3f(0.0f, 0.0f, GRAVITY_MSS);

    // if we're on the ground, then our vertical acceleration is limited
    // to zero. This effectively adds the force of the ground on the aircraft
    if (on_ground() && accel_earth.z > 0) {
        accel_earth.z = 0;
    }

    // work out acceleration as seen by the accelerometers. It sees the kinematic
    // acceleration (ie. real movement), plus gravity
    accel_body = dcm.transposed() * (accel_earth + Vector3f(0.0f, 0.0f, -GRAVITY_MSS));

    // new velocity vector
    velocity_ef += accel_earth * delta_time;

    const bool was_on_ground = on_ground();
    // new position vector
    position += velocity_ef * delta_time;

    // velocity relative to air mass, in earth frame
    velocity_air_ef = velocity_ef + wind_ef;

    // velocity relative to airmass in body frame
    velocity_air_bf = dcm.transposed() * velocity_air_ef;

    // airspeed
    airspeed = velocity_air_ef.length();

    // airspeed as seen by a fwd pitot tube (limited to 120m/s)
    airspeed_pitot = constrain_float(velocity_air_bf * Vector3f(1.0f, 0.0f, 0.0f), 0.0f, 120.0f);

    // constrain height to the ground
    if (on_ground()) {
        if (!was_on_ground && AP_HAL::millis() - last_ground_contact_ms > 1000) {
            printf("Hit ground at %f m/s\n", velocity_ef.z);
            last_ground_contact_ms = AP_HAL::millis();
        }
        position.z = -(ground_level + frame_height - home.alt * 0.01f + ground_height_difference());

        switch (ground_behavior) {
        case GROUND_BEHAVIOR_NONE:
            break;
        case GROUND_BEHAVIOR_NO_MOVEMENT: {
            // zero roll/pitch, but keep yaw
            float r, p, y;
            dcm.to_euler(&r, &p, &y);
            dcm.from_euler(0.0f, 0.0f, y);
            // no X or Y movement
            velocity_ef.x = 0.0f;
            velocity_ef.y = 0.0f;
            if (velocity_ef.z > 0.0f) {
                velocity_ef.z = 0.0f;
            }
            gyro.zero();
            use_smoothing = true;
            break;
        }
        case GROUND_BEHAVIOR_FWD_ONLY: {
            // zero roll/pitch, but keep yaw
            float r, p, y;
            dcm.to_euler(&r, &p, &y);
            dcm.from_euler(0.0f, 0.0f, y);
            // only fwd movement
            Vector3f v_bf = dcm.transposed() * velocity_ef;
            v_bf.y = 0.0f;
            if (v_bf.x < 0.0f) {
                v_bf.x = 0.0f;
            }
            velocity_ef = dcm * v_bf;
            if (velocity_ef.z > 0.0f) {
                velocity_ef.z = 0.0f;
            }
            gyro.zero();
            use_smoothing = true;
            break;
        }
        case GROUND_BEHAVIOR_TAILSITTER: {
            // point straight up
            float r, p, y;
            dcm.to_euler(&r, &p, &y);
            dcm.from_euler(0.0f, radians(90), y);
            // no movement
            if (accel_earth.z > -1.1*GRAVITY_MSS) {
                velocity_ef.zero();
            }
            gyro.zero();
            use_smoothing = true;
            break;
        }
        }
    }
}

/*
  update wind vector
*/
void Aircraft::update_wind(const struct sitl_input &input)
{
    // wind vector in earth frame
    wind_ef = Vector3f(cosf(radians(input.wind.direction))*cosf(radians(input.wind.dir_z)), 
                       sinf(radians(input.wind.direction))*cosf(radians(input.wind.dir_z)), 
                       sinf(radians(input.wind.dir_z))) * input.wind.speed;

    const float wind_turb = input.wind.turbulence * 10.0f;  // scale input.wind.turbulence to match standard deviation when using iir_coef=0.98
    const float iir_coef = 0.98f;  // filtering high frequencies from turbulence

    if (wind_turb > 0 && !on_ground()) {

        turbulence_azimuth = turbulence_azimuth + (2 * rand());

        turbulence_horizontal_speed =
                static_cast<float>(turbulence_horizontal_speed * iir_coef+wind_turb * rand_normal(0, 1) * (1 - iir_coef));

        turbulence_vertical_speed = static_cast<float>((turbulence_vertical_speed * iir_coef) + (wind_turb * rand_normal(0, 1) * (1 - iir_coef)));

        wind_ef += Vector3f(
            cosf(radians(turbulence_azimuth)) * turbulence_horizontal_speed,
            sinf(radians(turbulence_azimuth)) * turbulence_horizontal_speed,
            turbulence_vertical_speed);
    }
}

/*
  smooth sensors for kinematic consistancy when we interact with the ground
 */
void Aircraft::smooth_sensors(void)
{
    uint64_t now = time_now_us;
    Vector3f delta_pos = position - smoothing.position;
    if (smoothing.last_update_us == 0 || delta_pos.length() > 10) {
        smoothing.position = position;
        smoothing.rotation_b2e = dcm;
        smoothing.accel_body = accel_body;
        smoothing.velocity_ef = velocity_ef;
        smoothing.gyro = gyro;
        smoothing.last_update_us = now;
        smoothing.location = location;
        printf("Smoothing reset at %.3f\n", now * 1.0e-6f);
        return;
    }
    const float delta_time = (now - smoothing.last_update_us) * 1.0e-6f;
    if (delta_time < 0 || delta_time > 0.1) {
        return;
    }

    // calculate required accel to get us to desired position and velocity in the time_constant
    const float time_constant = 0.1f;
    Vector3f dvel = (velocity_ef - smoothing.velocity_ef) + (delta_pos / time_constant);
    Vector3f accel_e = dvel / time_constant + (dcm * accel_body + Vector3f(0.0f, 0.0f, GRAVITY_MSS));
    const float accel_limit = 14 * GRAVITY_MSS;
    accel_e.x = constrain_float(accel_e.x, -accel_limit, accel_limit);
    accel_e.y = constrain_float(accel_e.y, -accel_limit, accel_limit);
    accel_e.z = constrain_float(accel_e.z, -accel_limit, accel_limit);
    smoothing.accel_body = smoothing.rotation_b2e.transposed() * (accel_e + Vector3f(0.0f, 0.0f, -GRAVITY_MSS));

    // calculate rotational rate to get us to desired attitude in time constant
    Quaternion desired_q, current_q, error_q;
    desired_q.from_rotation_matrix(dcm);
    desired_q.normalize();
    current_q.from_rotation_matrix(smoothing.rotation_b2e);
    current_q.normalize();
    error_q = desired_q / current_q;
    error_q.normalize();

    Vector3f angle_differential;
    error_q.to_axis_angle(angle_differential);
    smoothing.gyro = gyro + angle_differential / time_constant;

    float R, P, Y;
    smoothing.rotation_b2e.to_euler(&R, &P, &Y);
    float R2, P2, Y2;
    dcm.to_euler(&R2, &P2, &Y2);

#if 0
    AP::logger().Write("SMOO", "TimeUS,AEx,AEy,AEz,DPx,DPy,DPz,R,P,Y,R2,P2,Y2",
                                           "Qffffffffffff",
                                           AP_HAL::micros64(),
                                           degrees(angle_differential.x),
                                           degrees(angle_differential.y),
                                           degrees(angle_differential.z),
                                           delta_pos.x, delta_pos.y, delta_pos.z,
                                           degrees(R), degrees(P), degrees(Y),
                                           degrees(R2), degrees(P2), degrees(Y2));
#endif


    // integrate to get new attitude
    smoothing.rotation_b2e.rotate(smoothing.gyro * delta_time);
    smoothing.rotation_b2e.normalize();

    // integrate to get new position
    smoothing.velocity_ef += accel_e * delta_time;
    smoothing.position += smoothing.velocity_ef * delta_time;

    smoothing.location = home;
    smoothing.location.offset(smoothing.position.x, smoothing.position.y);
    smoothing.location.alt  = static_cast<int32_t>(home.alt - smoothing.position.z * 100.0f);

    smoothing.last_update_us = now;
    smoothing.enabled = true;
}

/*
  return a filtered servo input as a value from -1 to 1
  servo is assumed to be 1000 to 2000, trim at 1500
 */
float Aircraft::filtered_idx(float v, uint8_t idx)
{
    if (sitl->servo_speed <= 0) {
        return v;
    }
    const float cutoff = 1.0f / (2 * M_PI * sitl->servo_speed);
    servo_filter[idx].set_cutoff_frequency(cutoff);
    return servo_filter[idx].apply(v, frame_time_us * 1.0e-6f);
}


/*
  return a filtered servo input as a value from -1 to 1
  servo is assumed to be 1000 to 2000, trim at 1500
 */
float Aircraft::filtered_servo_angle(const struct sitl_input &input, uint8_t idx)
{
    const float v = (input.servos[idx] - 1500)/500.0f;
    return filtered_idx(v, idx);
}

/*
  return a filtered servo input as a value from 0 to 1
  servo is assumed to be 1000 to 2000
 */
float Aircraft::filtered_servo_range(const struct sitl_input &input, uint8_t idx)
{
    const float v = (input.servos[idx] - 1000)/1000.0f;
    return filtered_idx(v, idx);
}

// extrapolate sensors by a given delta time in seconds
void Aircraft::extrapolate_sensors(float delta_time)
{
    Vector3f accel_earth = dcm * accel_body;
    accel_earth.z += GRAVITY_MSS;

    dcm.rotate(gyro * delta_time);
    dcm.normalize();

    // work out acceleration as seen by the accelerometers. It sees the kinematic
    // acceleration (ie. real movement), plus gravity
    accel_body = dcm.transposed() * (accel_earth + Vector3f(0,0,-GRAVITY_MSS));

    // new velocity and position vectors
    velocity_ef += accel_earth * delta_time;
    position += velocity_ef * delta_time;
    velocity_air_ef = velocity_ef + wind_ef;
    velocity_air_bf = dcm.transposed() * velocity_air_ef;
}

void Aircraft::update_external_payload(const struct sitl_input &input)
{
    external_payload_mass = 0;

    // update sprayer
    if (sprayer && sprayer->is_enabled()) {
        sprayer->update(input);
        external_payload_mass += sprayer->payload_mass();
    }

    // update grippers
    if (gripper && gripper->is_enabled()) {
        gripper->set_alt(hagl());
        gripper->update(input);
        external_payload_mass += gripper->payload_mass();
    }
    if (gripper_epm && gripper_epm->is_enabled()) {
        gripper_epm->update(input);
        external_payload_mass += gripper_epm->payload_mass();
    }

    // update parachute
    if (parachute && parachute->is_enabled()) {
        parachute->update(input);
        // TODO: add drag to vehicle, presumably proportional to velocity
    }
<<<<<<< HEAD
}

void Aircraft::update_servo_output(const struct sitl_input &input){
    // update servo output
    float base = battery->batt_voltage();

    // simulate simple battery setup
    float throttle = sitl->motors_on ? (input.servos[2] - 1000) / 1000.0f : 0;

    // lose 0.7V at full throttle
    out_servo_voltage = base - 0.7f*fabsf(throttle);

    // assume 50A at full throttle
    out_servo_current = 50.0f * fabsf(throttle);
=======

    if (precland && precland->is_enabled()) {
        precland->update(get_location(), get_position());
    }
>>>>>>> 539000df
}<|MERGE_RESOLUTION|>--- conflicted
+++ resolved
@@ -776,7 +776,10 @@
         parachute->update(input);
         // TODO: add drag to vehicle, presumably proportional to velocity
     }
-<<<<<<< HEAD
+
+    if (precland && precland->is_enabled()) {
+        precland->update(get_location(), get_position());
+    }
 }
 
 void Aircraft::update_servo_output(const struct sitl_input &input){
@@ -791,10 +794,4 @@
 
     // assume 50A at full throttle
     out_servo_current = 50.0f * fabsf(throttle);
-=======
-
-    if (precland && precland->is_enabled()) {
-        precland->update(get_location(), get_position());
-    }
->>>>>>> 539000df
 }