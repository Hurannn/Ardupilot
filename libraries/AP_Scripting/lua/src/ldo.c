--- conflicted
+++ resolved
@@ -1,4 +1,3 @@
-<<<<<<< HEAD
 /*
 ** $Id: ldo.c,v 2.157.1.1 2017/04/19 17:20:42 roberto Exp $
 ** Stack and Call structure of Lua
@@ -143,10 +142,10 @@
   lj.status = LUA_OK;
   lj.previous = L->errorJmp;  /* chain new error handler */
   L->errorJmp = &lj;
-  LUAI_TRY(L, &lj,
 #ifdef ARM_MATH_CM7
     __asm__("vpush {s16-s31}");
 #endif
+  LUAI_TRY(L, &lj,
     (*f)(L, ud);
   );
 #ifdef ARM_MATH_CM7
@@ -813,820 +812,3 @@
   return status;
 }
 
-
-=======
-/*
-** $Id: ldo.c,v 2.157.1.1 2017/04/19 17:20:42 roberto Exp $
-** Stack and Call structure of Lua
-** See Copyright Notice in lua.h
-*/
-
-#define ldo_c
-#define LUA_CORE
-
-#include "lprefix.h"
-
-
-#include <setjmp.h>
-#include <stdlib.h>
-#include <string.h>
-
-#include "lua.h"
-
-#include "lapi.h"
-#include "ldebug.h"
-#include "ldo.h"
-#include "lfunc.h"
-#include "lgc.h"
-#include "lmem.h"
-#include "lobject.h"
-#include "lopcodes.h"
-#include "lparser.h"
-#include "lstate.h"
-#include "lstring.h"
-#include "ltable.h"
-#include "ltm.h"
-#include "lundump.h"
-#include "lvm.h"
-#include "lzio.h"
-
-// lua code does lots of casting, these warnings are not helpful
-#pragma GCC diagnostic ignored "-Wcast-align"
-
-#define errorstatus(s)	((s) > LUA_YIELD)
-
-
-/*
-** {======================================================
-** Error-recovery functions
-** =======================================================
-*/
-
-/*
-** LUAI_THROW/LUAI_TRY define how Lua does exception handling. By
-** default, Lua handles errors with exceptions when compiling as
-** C++ code, with _longjmp/_setjmp when asked to use them, and with
-** longjmp/setjmp otherwise.
-*/
-#if !defined(LUAI_THROW)				/* { */
-
-#if defined(__cplusplus) && !defined(LUA_USE_LONGJMP)	/* { */
-
-/* C++ exceptions */
-#define LUAI_THROW(L,c)		throw(c)
-#define LUAI_TRY(L,c,a) \
-	try { a } catch(...) { if ((c)->status == 0) (c)->status = -1; }
-#define luai_jmpbuf		int  /* dummy variable */
-
-#elif defined(LUA_USE_POSIX)				/* }{ */
-
-/* in POSIX, try _longjmp/_setjmp (more efficient) */
-#define LUAI_THROW(L,c)		_longjmp((c)->b, 1)
-#define LUAI_TRY(L,c,a)		if (_setjmp((c)->b) == 0) { a }
-#define luai_jmpbuf		jmp_buf
-
-#else							/* }{ */
-
-/* ISO C handling with long jumps */
-#define LUAI_THROW(L,c)		longjmp((c)->b, 1)
-#define LUAI_TRY(L,c,a)		if (setjmp((c)->b) == 0) { a }
-#define luai_jmpbuf		jmp_buf
-
-#endif							/* } */
-
-#endif							/* } */
-
-
-
-/* chain list of long jump buffers */
-struct lua_longjmp {
-  struct lua_longjmp *previous;
-  luai_jmpbuf b;
-  volatile int status;  /* error code */
-};
-
-
-static void seterrorobj (lua_State *L, int errcode, StkId oldtop) {
-  switch (errcode) {
-    case LUA_ERRMEM: {  /* memory error? */
-      setsvalue2s(L, oldtop, G(L)->memerrmsg); /* reuse preregistered msg. */
-      break;
-    }
-    case LUA_ERRERR: {
-      setsvalue2s(L, oldtop, luaS_newliteral(L, "error in error handling"));
-      break;
-    }
-    default: {
-      setobjs2s(L, oldtop, L->top - 1);  /* error message on current top */
-      break;
-    }
-  }
-  L->top = oldtop + 1;
-}
-
-
-l_noret luaD_throw (lua_State *L, int errcode) {
-  if (L->errorJmp) {  /* thread has an error handler? */
-    L->errorJmp->status = errcode;  /* set status */
-    LUAI_THROW(L, L->errorJmp);  /* jump to it */
-  }
-  else {  /* thread has no error handler */
-    global_State *g = G(L);
-    L->status = cast_byte(errcode);  /* mark it as dead */
-    if (g->mainthread->errorJmp) {  /* main thread has a handler? */
-      setobjs2s(L, g->mainthread->top++, L->top - 1);  /* copy error obj. */
-      luaD_throw(g->mainthread, errcode);  /* re-throw in main thread */
-    }
-    else {  /* no handler at all; abort */
-      if (g->panic) {  /* panic function? */
-        seterrorobj(L, errcode, L->top);  /* assume EXTRA_STACK */
-        if (L->ci->top < L->top)
-          L->ci->top = L->top;  /* pushing msg. can break this invariant */
-        lua_unlock(L);
-        g->panic(L);  /* call panic function (last chance to jump out) */
-      }
-      abort();
-    }
-  }
-}
-
-// remove optimization
-#pragma GCC push_options
-#pragma GCC optimize ("O0")
-int luaD_rawrunprotected (lua_State *L, Pfunc f, void *ud) {
-  unsigned short oldnCcalls = L->nCcalls;
-  struct lua_longjmp lj;
-  lj.status = LUA_OK;
-  lj.previous = L->errorJmp;  /* chain new error handler */
-  L->errorJmp = &lj;
-#ifdef ARM_MATH_CM7
-    __asm__("vpush {s16-s31}");
-#endif
-  LUAI_TRY(L, &lj,
-    (*f)(L, ud);
-  );
-#ifdef ARM_MATH_CM7
-  __asm__("vpop {s16-s31}");
-#endif
-  L->errorJmp = lj.previous;  /* restore old error handler */
-  L->nCcalls = oldnCcalls;
-  return lj.status;
-}
-#pragma GCC pop_options
-/* }====================================================== */
-
-
-/*
-** {==================================================================
-** Stack reallocation
-** ===================================================================
-*/
-static void correctstack (lua_State *L, TValue *oldstack) {
-  CallInfo *ci;
-  UpVal *up;
-  L->top = (L->top - oldstack) + L->stack;
-  for (up = L->openupval; up != NULL; up = up->u.open.next)
-    up->v = (up->v - oldstack) + L->stack;
-  for (ci = L->ci; ci != NULL; ci = ci->previous) {
-    ci->top = (ci->top - oldstack) + L->stack;
-    ci->func = (ci->func - oldstack) + L->stack;
-    if (isLua(ci))
-      ci->u.l.base = (ci->u.l.base - oldstack) + L->stack;
-  }
-}
-
-
-/* some space for error handling */
-#define ERRORSTACKSIZE	(LUAI_MAXSTACK + 200)
-
-
-void luaD_reallocstack (lua_State *L, int newsize) {
-  TValue *oldstack = L->stack;
-  int lim = L->stacksize;
-  lua_assert(newsize <= LUAI_MAXSTACK || newsize == ERRORSTACKSIZE);
-  lua_assert(L->stack_last - L->stack == L->stacksize - EXTRA_STACK);
-  luaM_reallocvector(L, L->stack, L->stacksize, newsize, TValue);
-  for (; lim < newsize; lim++)
-    setnilvalue(L->stack + lim); /* erase new segment */
-  L->stacksize = newsize;
-  L->stack_last = L->stack + newsize - EXTRA_STACK;
-  correctstack(L, oldstack);
-}
-
-
-void luaD_growstack (lua_State *L, int n) {
-  int size = L->stacksize;
-  if (size > LUAI_MAXSTACK)  /* error after extra size? */
-    luaD_throw(L, LUA_ERRERR);
-  else {
-    int needed = cast_int(L->top - L->stack) + n + EXTRA_STACK;
-    int newsize = 2 * size;
-    if (newsize > LUAI_MAXSTACK) newsize = LUAI_MAXSTACK;
-    if (newsize < needed) newsize = needed;
-    if (newsize > LUAI_MAXSTACK) {  /* stack overflow? */
-      luaD_reallocstack(L, ERRORSTACKSIZE);
-      luaG_runerror(L, "stack overflow");
-    }
-    else
-      luaD_reallocstack(L, newsize);
-  }
-}
-
-
-static int stackinuse (lua_State *L) {
-  CallInfo *ci;
-  StkId lim = L->top;
-  for (ci = L->ci; ci != NULL; ci = ci->previous) {
-    if (lim < ci->top) lim = ci->top;
-  }
-  lua_assert(lim <= L->stack_last);
-  return cast_int(lim - L->stack) + 1;  /* part of stack in use */
-}
-
-
-void luaD_shrinkstack (lua_State *L) {
-  int inuse = stackinuse(L);
-  int goodsize = inuse + (inuse / 8) + 2*EXTRA_STACK;
-  if (goodsize > LUAI_MAXSTACK)
-    goodsize = LUAI_MAXSTACK;  /* respect stack limit */
-  if (L->stacksize > LUAI_MAXSTACK)  /* had been handling stack overflow? */
-    luaE_freeCI(L);  /* free all CIs (list grew because of an error) */
-  else
-    luaE_shrinkCI(L);  /* shrink list */
-  /* if thread is currently not handling a stack overflow and its
-     good size is smaller than current size, shrink its stack */
-  if (inuse <= (LUAI_MAXSTACK - EXTRA_STACK) &&
-      goodsize < L->stacksize)
-    luaD_reallocstack(L, goodsize);
-  else  /* don't change stack */
-    condmovestack(L,{},{});  /* (change only for debugging) */
-}
-
-
-void luaD_inctop (lua_State *L) {
-  luaD_checkstack(L, 1);
-  L->top++;
-}
-
-/* }================================================================== */
-
-
-/*
-** Call a hook for the given event. Make sure there is a hook to be
-** called. (Both 'L->hook' and 'L->hookmask', which triggers this
-** function, can be changed asynchronously by signals.)
-*/
-void luaD_hook (lua_State *L, int event, int line) {
-  lua_Hook hook = L->hook;
-  if (hook && L->allowhook) {  /* make sure there is a hook */
-    CallInfo *ci = L->ci;
-    ptrdiff_t top = savestack(L, L->top);
-    ptrdiff_t ci_top = savestack(L, ci->top);
-    lua_Debug ar;
-    ar.event = event;
-    ar.currentline = line;
-    ar.i_ci = ci;
-    luaD_checkstack(L, LUA_MINSTACK);  /* ensure minimum stack size */
-    ci->top = L->top + LUA_MINSTACK;
-    lua_assert(ci->top <= L->stack_last);
-    L->allowhook = 0;  /* cannot call hooks inside a hook */
-    ci->callstatus |= CIST_HOOKED;
-    lua_unlock(L);
-    (*hook)(L, &ar);
-    lua_lock(L);
-    lua_assert(!L->allowhook);
-    L->allowhook = 1;
-    ci->top = restorestack(L, ci_top);
-    L->top = restorestack(L, top);
-    ci->callstatus &= ~CIST_HOOKED;
-  }
-}
-
-
-static void callhook (lua_State *L, CallInfo *ci) {
-  int hook = LUA_HOOKCALL;
-  ci->u.l.savedpc++;  /* hooks assume 'pc' is already incremented */
-  if (isLua(ci->previous) &&
-      GET_OPCODE(*(ci->previous->u.l.savedpc - 1)) == OP_TAILCALL) {
-    ci->callstatus |= CIST_TAIL;
-    hook = LUA_HOOKTAILCALL;
-  }
-  luaD_hook(L, hook, -1);
-  ci->u.l.savedpc--;  /* correct 'pc' */
-}
-
-
-static StkId adjust_varargs (lua_State *L, Proto *p, int actual) {
-  int i;
-  int nfixargs = p->numparams;
-  StkId base, fixed;
-  /* move fixed parameters to final position */
-  fixed = L->top - actual;  /* first fixed argument */
-  base = L->top;  /* final position of first argument */
-  for (i = 0; i < nfixargs && i < actual; i++) {
-    setobjs2s(L, L->top++, fixed + i);
-    setnilvalue(fixed + i);  /* erase original copy (for GC) */
-  }
-  for (; i < nfixargs; i++)
-    setnilvalue(L->top++);  /* complete missing arguments */
-  return base;
-}
-
-
-/*
-** Check whether __call metafield of 'func' is a function. If so, put
-** it in stack below original 'func' so that 'luaD_precall' can call
-** it. Raise an error if __call metafield is not a function.
-*/
-static void tryfuncTM (lua_State *L, StkId func) {
-  const TValue *tm = luaT_gettmbyobj(L, func, TM_CALL);
-  StkId p;
-  if (!ttisfunction(tm))
-    luaG_typeerror(L, func, "call");
-  /* Open a hole inside the stack at 'func' */
-  for (p = L->top; p > func; p--)
-    setobjs2s(L, p, p-1);
-  L->top++;  /* slot ensured by caller */
-  setobj2s(L, func, tm);  /* tag method is the new function to be called */
-}
-
-
-/*
-** Given 'nres' results at 'firstResult', move 'wanted' of them to 'res'.
-** Handle most typical cases (zero results for commands, one result for
-** expressions, multiple results for tail calls/single parameters)
-** separated.
-*/
-static int moveresults (lua_State *L, const TValue *firstResult, StkId res,
-                                      int nres, int wanted) {
-  switch (wanted) {  /* handle typical cases separately */
-    case 0: break;  /* nothing to move */
-    case 1: {  /* one result needed */
-      if (nres == 0)   /* no results? */
-        firstResult = luaO_nilobject;  /* adjust with nil */
-      setobjs2s(L, res, firstResult);  /* move it to proper place */
-      break;
-    }
-    case LUA_MULTRET: {
-      int i;
-      for (i = 0; i < nres; i++)  /* move all results to correct place */
-        setobjs2s(L, res + i, firstResult + i);
-      L->top = res + nres;
-      return 0;  /* wanted == LUA_MULTRET */
-    }
-    default: {
-      int i;
-      if (wanted <= nres) {  /* enough results? */
-        for (i = 0; i < wanted; i++)  /* move wanted results to correct place */
-          setobjs2s(L, res + i, firstResult + i);
-      }
-      else {  /* not enough results; use all of them plus nils */
-        for (i = 0; i < nres; i++)  /* move all results to correct place */
-          setobjs2s(L, res + i, firstResult + i);
-        for (; i < wanted; i++)  /* complete wanted number of results */
-          setnilvalue(res + i);
-      }
-      break;
-    }
-  }
-  L->top = res + wanted;  /* top points after the last result */
-  return 1;
-}
-
-
-/*
-** Finishes a function call: calls hook if necessary, removes CallInfo,
-** moves current number of results to proper place; returns 0 iff call
-** wanted multiple (variable number of) results.
-*/
-int luaD_poscall (lua_State *L, CallInfo *ci, StkId firstResult, int nres) {
-  StkId res;
-  int wanted = ci->nresults;
-  if (L->hookmask & (LUA_MASKRET | LUA_MASKLINE)) {
-    if (L->hookmask & LUA_MASKRET) {
-      ptrdiff_t fr = savestack(L, firstResult);  /* hook may change stack */
-      luaD_hook(L, LUA_HOOKRET, -1);
-      firstResult = restorestack(L, fr);
-    }
-    L->oldpc = ci->previous->u.l.savedpc;  /* 'oldpc' for caller function */
-  }
-  res = ci->func;  /* res == final position of 1st result */
-  L->ci = ci->previous;  /* back to caller */
-  /* move results to proper place */
-  return moveresults(L, firstResult, res, nres, wanted);
-}
-
-
-
-#define next_ci(L) (L->ci = (L->ci->next ? L->ci->next : luaE_extendCI(L)))
-
-
-/* macro to check stack size, preserving 'p' */
-#define checkstackp(L,n,p)  \
-  luaD_checkstackaux(L, n, \
-    ptrdiff_t t__ = savestack(L, p);  /* save 'p' */ \
-    luaC_checkGC(L),  /* stack grow uses memory */ \
-    p = restorestack(L, t__))  /* 'pos' part: restore 'p' */
-
-
-/*
-** Prepares a function call: checks the stack, creates a new CallInfo
-** entry, fills in the relevant information, calls hook if needed.
-** If function is a C function, does the call, too. (Otherwise, leave
-** the execution ('luaV_execute') to the caller, to allow stackless
-** calls.) Returns true iff function has been executed (C function).
-*/
-int luaD_precall (lua_State *L, StkId func, int nresults) {
-  lua_CFunction f;
-  CallInfo *ci;
-  switch (ttype(func)) {
-    case LUA_TCCL:  /* C closure */
-      f = clCvalue(func)->f;
-      goto Cfunc;
-    case LUA_TLCF:  /* light C function */
-      f = fvalue(func);
-     Cfunc: {
-      int n;  /* number of returns */
-      checkstackp(L, LUA_MINSTACK, func);  /* ensure minimum stack size */
-      ci = next_ci(L);  /* now 'enter' new function */
-      ci->nresults = nresults;
-      ci->func = func;
-      ci->top = L->top + LUA_MINSTACK;
-      lua_assert(ci->top <= L->stack_last);
-      ci->callstatus = 0;
-      if (L->hookmask & LUA_MASKCALL)
-        luaD_hook(L, LUA_HOOKCALL, -1);
-      lua_unlock(L);
-      n = (*f)(L);  /* do the actual call */
-      lua_lock(L);
-      api_checknelems(L, n);
-      luaD_poscall(L, ci, L->top - n, n);
-      return 1;
-    }
-    case LUA_TLCL: {  /* Lua function: prepare its call */
-      StkId base;
-      Proto *p = clLvalue(func)->p;
-      int n = cast_int(L->top - func) - 1;  /* number of real arguments */
-      int fsize = p->maxstacksize;  /* frame size */
-      checkstackp(L, fsize, func);
-      if (p->is_vararg)
-        base = adjust_varargs(L, p, n);
-      else {  /* non vararg function */
-        for (; n < p->numparams; n++)
-          setnilvalue(L->top++);  /* complete missing arguments */
-        base = func + 1;
-      }
-      ci = next_ci(L);  /* now 'enter' new function */
-      ci->nresults = nresults;
-      ci->func = func;
-      ci->u.l.base = base;
-      L->top = ci->top = base + fsize;
-      lua_assert(ci->top <= L->stack_last);
-      ci->u.l.savedpc = p->code;  /* starting point */
-      ci->callstatus = CIST_LUA;
-      if (L->hookmask & LUA_MASKCALL)
-        callhook(L, ci);
-      return 0;
-    }
-    default: {  /* not a function */
-      checkstackp(L, 1, func);  /* ensure space for metamethod */
-      tryfuncTM(L, func);  /* try to get '__call' metamethod */
-      return luaD_precall(L, func, nresults);  /* now it must be a function */
-    }
-  }
-}
-
-
-/*
-** Check appropriate error for stack overflow ("regular" overflow or
-** overflow while handling stack overflow). If 'nCalls' is larger than
-** LUAI_MAXCCALLS (which means it is handling a "regular" overflow) but
-** smaller than 9/8 of LUAI_MAXCCALLS, does not report an error (to
-** allow overflow handling to work)
-*/
-static void stackerror (lua_State *L) {
-  if (L->nCcalls == LUAI_MAXCCALLS)
-    luaG_runerror(L, "C stack overflow");
-  else if (L->nCcalls >= (LUAI_MAXCCALLS + (LUAI_MAXCCALLS>>3)))
-    luaD_throw(L, LUA_ERRERR);  /* error while handing stack error */
-}
-
-
-/*
-** Call a function (C or Lua). The function to be called is at *func.
-** The arguments are on the stack, right after the function.
-** When returns, all the results are on the stack, starting at the original
-** function position.
-*/
-void luaD_call (lua_State *L, StkId func, int nResults) {
-  if (++L->nCcalls >= LUAI_MAXCCALLS)
-    stackerror(L);
-  if (!luaD_precall(L, func, nResults))  /* is a Lua function? */
-    luaV_execute(L);  /* call it */
-  L->nCcalls--;
-}
-
-
-/*
-** Similar to 'luaD_call', but does not allow yields during the call
-*/
-void luaD_callnoyield (lua_State *L, StkId func, int nResults) {
-  L->nny++;
-  luaD_call(L, func, nResults);
-  L->nny--;
-}
-
-
-/*
-** Completes the execution of an interrupted C function, calling its
-** continuation function.
-*/
-static void finishCcall (lua_State *L, int status) {
-  CallInfo *ci = L->ci;
-  int n;
-  /* must have a continuation and must be able to call it */
-  lua_assert(ci->u.c.k != NULL && L->nny == 0);
-  /* error status can only happen in a protected call */
-  lua_assert((ci->callstatus & CIST_YPCALL) || status == LUA_YIELD);
-  if (ci->callstatus & CIST_YPCALL) {  /* was inside a pcall? */
-    ci->callstatus &= ~CIST_YPCALL;  /* continuation is also inside it */
-    L->errfunc = ci->u.c.old_errfunc;  /* with the same error function */
-  }
-  /* finish 'lua_callk'/'lua_pcall'; CIST_YPCALL and 'errfunc' already
-     handled */
-  adjustresults(L, ci->nresults);
-  lua_unlock(L);
-  n = (*ci->u.c.k)(L, status, ci->u.c.ctx);  /* call continuation function */
-  lua_lock(L);
-  api_checknelems(L, n);
-  luaD_poscall(L, ci, L->top - n, n);  /* finish 'luaD_precall' */
-}
-
-
-/*
-** Executes "full continuation" (everything in the stack) of a
-** previously interrupted coroutine until the stack is empty (or another
-** interruption long-jumps out of the loop). If the coroutine is
-** recovering from an error, 'ud' points to the error status, which must
-** be passed to the first continuation function (otherwise the default
-** status is LUA_YIELD).
-*/
-static void unroll (lua_State *L, void *ud) {
-  if (ud != NULL)  /* error status? */
-    finishCcall(L, *(int *)ud);  /* finish 'lua_pcallk' callee */
-  while (L->ci != &L->base_ci) {  /* something in the stack */
-    if (!isLua(L->ci))  /* C function? */
-      finishCcall(L, LUA_YIELD);  /* complete its execution */
-    else {  /* Lua function */
-      luaV_finishOp(L);  /* finish interrupted instruction */
-      luaV_execute(L);  /* execute down to higher C 'boundary' */
-    }
-  }
-}
-
-
-/*
-** Try to find a suspended protected call (a "recover point") for the
-** given thread.
-*/
-static CallInfo *findpcall (lua_State *L) {
-  CallInfo *ci;
-  for (ci = L->ci; ci != NULL; ci = ci->previous) {  /* search for a pcall */
-    if (ci->callstatus & CIST_YPCALL)
-      return ci;
-  }
-  return NULL;  /* no pending pcall */
-}
-
-
-/*
-** Recovers from an error in a coroutine. Finds a recover point (if
-** there is one) and completes the execution of the interrupted
-** 'luaD_pcall'. If there is no recover point, returns zero.
-*/
-static int recover (lua_State *L, int status) {
-  StkId oldtop;
-  CallInfo *ci = findpcall(L);
-  if (ci == NULL) return 0;  /* no recovery point */
-  /* "finish" luaD_pcall */
-  oldtop = restorestack(L, ci->extra);
-  luaF_close(L, oldtop);
-  seterrorobj(L, status, oldtop);
-  L->ci = ci;
-  L->allowhook = getoah(ci->callstatus);  /* restore original 'allowhook' */
-  L->nny = 0;  /* should be zero to be yieldable */
-  luaD_shrinkstack(L);
-  L->errfunc = ci->u.c.old_errfunc;
-  return 1;  /* continue running the coroutine */
-}
-
-
-/*
-** Signal an error in the call to 'lua_resume', not in the execution
-** of the coroutine itself. (Such errors should not be handled by any
-** coroutine error handler and should not kill the coroutine.)
-*/
-static int resume_error (lua_State *L, const char *msg, int narg) {
-  L->top -= narg;  /* remove args from the stack */
-  setsvalue2s(L, L->top, luaS_new(L, msg));  /* push error message */
-  api_incr_top(L);
-  lua_unlock(L);
-  return LUA_ERRRUN;
-}
-
-
-/*
-** Do the work for 'lua_resume' in protected mode. Most of the work
-** depends on the status of the coroutine: initial state, suspended
-** inside a hook, or regularly suspended (optionally with a continuation
-** function), plus erroneous cases: non-suspended coroutine or dead
-** coroutine.
-*/
-static void resume (lua_State *L, void *ud) {
-  int n = *(cast(int*, ud));  /* number of arguments */
-  StkId firstArg = L->top - n;  /* first argument */
-  CallInfo *ci = L->ci;
-  if (L->status == LUA_OK) {  /* starting a coroutine? */
-    if (!luaD_precall(L, firstArg - 1, LUA_MULTRET))  /* Lua function? */
-      luaV_execute(L);  /* call it */
-  }
-  else {  /* resuming from previous yield */
-    lua_assert(L->status == LUA_YIELD);
-    L->status = LUA_OK;  /* mark that it is running (again) */
-    ci->func = restorestack(L, ci->extra);
-    if (isLua(ci))  /* yielded inside a hook? */
-      luaV_execute(L);  /* just continue running Lua code */
-    else {  /* 'common' yield */
-      if (ci->u.c.k != NULL) {  /* does it have a continuation function? */
-        lua_unlock(L);
-        n = (*ci->u.c.k)(L, LUA_YIELD, ci->u.c.ctx); /* call continuation */
-        lua_lock(L);
-        api_checknelems(L, n);
-        firstArg = L->top - n;  /* yield results come from continuation */
-      }
-      luaD_poscall(L, ci, firstArg, n);  /* finish 'luaD_precall' */
-    }
-    unroll(L, NULL);  /* run continuation */
-  }
-}
-
-
-LUA_API int lua_resume (lua_State *L, lua_State *from, int nargs) {
-  int status;
-  unsigned short oldnny = L->nny;  /* save "number of non-yieldable" calls */
-  lua_lock(L);
-  if (L->status == LUA_OK) {  /* may be starting a coroutine */
-    if (L->ci != &L->base_ci)  /* not in base level? */
-      return resume_error(L, "cannot resume non-suspended coroutine", nargs);
-  }
-  else if (L->status != LUA_YIELD)
-    return resume_error(L, "cannot resume dead coroutine", nargs);
-  L->nCcalls = (from) ? from->nCcalls + 1 : 1;
-  if (L->nCcalls >= LUAI_MAXCCALLS)
-    return resume_error(L, "C stack overflow", nargs);
-  luai_userstateresume(L, nargs);
-  L->nny = 0;  /* allow yields */
-  api_checknelems(L, (L->status == LUA_OK) ? nargs + 1 : nargs);
-  status = luaD_rawrunprotected(L, resume, &nargs);
-  if (status == -1)  /* error calling 'lua_resume'? */
-    status = LUA_ERRRUN;
-  else {  /* continue running after recoverable errors */
-    while (errorstatus(status) && recover(L, status)) {
-      /* unroll continuation */
-      status = luaD_rawrunprotected(L, unroll, &status);
-    }
-    if (errorstatus(status)) {  /* unrecoverable error? */
-      L->status = cast_byte(status);  /* mark thread as 'dead' */
-      seterrorobj(L, status, L->top);  /* push error message */
-      L->ci->top = L->top;
-    }
-    else lua_assert(status == L->status);  /* normal end or yield */
-  }
-  L->nny = oldnny;  /* restore 'nny' */
-  L->nCcalls--;
-  lua_assert(L->nCcalls == ((from) ? from->nCcalls : 0));
-  lua_unlock(L);
-  return status;
-}
-
-
-LUA_API int lua_isyieldable (lua_State *L) {
-  return (L->nny == 0);
-}
-
-
-LUA_API int lua_yieldk (lua_State *L, int nresults, lua_KContext ctx,
-                        lua_KFunction k) {
-  CallInfo *ci = L->ci;
-  luai_userstateyield(L, nresults);
-  lua_lock(L);
-  api_checknelems(L, nresults);
-  if (L->nny > 0) {
-    if (L != G(L)->mainthread)
-      luaG_runerror(L, "attempt to yield across a C-call boundary");
-    else
-      luaG_runerror(L, "attempt to yield from outside a coroutine");
-  }
-  L->status = LUA_YIELD;
-  ci->extra = savestack(L, ci->func);  /* save current 'func' */
-  if (isLua(ci)) {  /* inside a hook? */
-    api_check(L, k == NULL, "hooks cannot continue after yielding");
-  }
-  else {
-    if ((ci->u.c.k = k) != NULL)  /* is there a continuation? */
-      ci->u.c.ctx = ctx;  /* save context */
-    ci->func = L->top - nresults - 1;  /* protect stack below results */
-    luaD_throw(L, LUA_YIELD);
-  }
-  lua_assert(ci->callstatus & CIST_HOOKED);  /* must be inside a hook */
-  lua_unlock(L);
-  return 0;  /* return to 'luaD_hook' */
-}
-
-
-int luaD_pcall (lua_State *L, Pfunc func, void *u,
-                ptrdiff_t old_top, ptrdiff_t ef) {
-  int status;
-  CallInfo *old_ci = L->ci;
-  lu_byte old_allowhooks = L->allowhook;
-  unsigned short old_nny = L->nny;
-  ptrdiff_t old_errfunc = L->errfunc;
-  L->errfunc = ef;
-  status = luaD_rawrunprotected(L, func, u);
-  if (status != LUA_OK) {  /* an error occurred? */
-    StkId oldtop = restorestack(L, old_top);
-    luaF_close(L, oldtop);  /* close possible pending closures */
-    seterrorobj(L, status, oldtop);
-    L->ci = old_ci;
-    L->allowhook = old_allowhooks;
-    L->nny = old_nny;
-    luaD_shrinkstack(L);
-  }
-  L->errfunc = old_errfunc;
-  return status;
-}
-
-
-
-/*
-** Execute a protected parser.
-*/
-struct SParser {  /* data to 'f_parser' */
-  ZIO *z;
-  Mbuffer buff;  /* dynamic structure used by the scanner */
-  Dyndata dyd;  /* dynamic structures used by the parser */
-  const char *mode;
-  const char *name;
-};
-
-
-static void checkmode (lua_State *L, const char *mode, const char *x) {
-  if (mode && strchr(mode, x[0]) == NULL) {
-    luaO_pushfstring(L,
-       "attempt to load a %s chunk (mode is '%s')", x, mode);
-    luaD_throw(L, LUA_ERRSYNTAX);
-  }
-}
-
-
-static void f_parser (lua_State *L, void *ud) {
-  LClosure *cl;
-  struct SParser *p = cast(struct SParser *, ud);
-  int c = zgetc(p->z);  /* read first character */
-#if LUA_SUPPORT_LOAD_BINARY
-  // support loading pre-compiled luac
-  if (c == LUA_SIGNATURE[0]) {
-    checkmode(L, p->mode, "binary");
-    cl = luaU_undump(L, p->z, p->name);
-  }
-  else
-#endif
-  {
-    checkmode(L, p->mode, "text");
-    cl = luaY_parser(L, p->z, &p->buff, &p->dyd, p->name, c);
-  }
-  lua_assert(cl->nupvalues == cl->p->sizeupvalues);
-  luaF_initupvals(L, cl);
-}
-
-
-int luaD_protectedparser (lua_State *L, ZIO *z, const char *name,
-                                        const char *mode) {
-  struct SParser p;
-  int status;
-  L->nny++;  /* cannot yield during parsing */
-  p.z = z; p.name = name; p.mode = mode;
-  p.dyd.actvar.arr = NULL; p.dyd.actvar.size = 0;
-  p.dyd.gt.arr = NULL; p.dyd.gt.size = 0;
-  p.dyd.label.arr = NULL; p.dyd.label.size = 0;
-  luaZ_initbuffer(L, &p.buff);
-  status = luaD_pcall(L, f_parser, &p, savestack(L, L->top), L->errfunc);
-  luaZ_freebuffer(L, &p.buff);
-  luaM_freearray(L, p.dyd.actvar.arr, p.dyd.actvar.size);
-  luaM_freearray(L, p.dyd.gt.arr, p.dyd.gt.size);
-  luaM_freearray(L, p.dyd.label.arr, p.dyd.label.size);
-  L->nny--;
-  return status;
-}
-
->>>>>>> fd81aaee
