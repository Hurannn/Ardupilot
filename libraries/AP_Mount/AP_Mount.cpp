--- conflicted
+++ resolved
@@ -337,8 +337,6 @@
     return MAV_RESULT_FAILED;
 }
 
-<<<<<<< HEAD
-=======
 // handle mav_cmd_do_gimbal_manager_configure for deconflicting different mavlink message senders
 MAV_RESULT AP_Mount::handle_command_do_gimbal_manager_configure(const mavlink_command_long_t &packet, const mavlink_message_t &msg)
 {
@@ -423,7 +421,6 @@
         return;
     }
 }
->>>>>>> 931309e9
 
 MAV_RESULT AP_Mount::handle_command_long(const mavlink_command_long_t &packet, const mavlink_message_t &msg)
 {
@@ -499,8 +496,6 @@
     }
 }
 
-<<<<<<< HEAD
-=======
 // send a GIMBAL_MANAGER_INFORMATION message to GCS
 void AP_Mount::send_gimbal_manager_information(mavlink_channel_t chan)
 {
@@ -523,7 +518,6 @@
     }
 }
 
->>>>>>> 931309e9
 // get mount's current attitude in euler angles in degrees.  yaw angle is in body-frame
 // returns true on success
 bool AP_Mount::get_attitude_euler(uint8_t instance, float& roll_deg, float& pitch_deg, float& yaw_bf_deg)
@@ -612,15 +606,6 @@
     backend->set_attitude_euler(roll_deg, pitch_deg, yaw_bf_deg);
 }
 
-bool AP_Mount::get_camera_state(uint8_t instance, uint16_t& pic_count, bool& record_video, int8_t& zoom_step, int8_t& focus_step, bool& auto_focus)
-{
-    auto *backend = get_instance(instance);
-    if (backend == nullptr) {
-        return false;
-    }
-    return backend->get_camera_state(pic_count, record_video, zoom_step, focus_step, auto_focus);
-}
-
 // point at system ID sysid
 void AP_Mount::set_target_sysid(uint8_t instance, uint8_t sysid)
 {
@@ -640,6 +625,16 @@
         return;
     }
     backend->set_roi_target(target_loc);
+}
+
+// clear_roi_target - clears target location that mount should attempt to point towards
+void AP_Mount::clear_roi_target(uint8_t instance)
+{
+    auto *backend = get_instance(instance);
+    if (backend == nullptr) {
+        return;
+    }
+    backend->clear_roi_target();
 }
 
 //
@@ -667,15 +662,14 @@
     return backend->record_video(start_recording);
 }
 
-// set camera zoom step.  returns true on success
-// zoom out = -1, hold = 0, zoom in = 1
-bool AP_Mount::set_zoom_step(uint8_t instance, int8_t zoom_step)
-{
-    auto *backend = get_instance(instance);
-    if (backend == nullptr) {
-        return false;
-    }
-    return backend->set_zoom_step(zoom_step);
+// set zoom specified as a rate or percentage
+bool AP_Mount::set_zoom(uint8_t instance, ZoomType zoom_type, float zoom_value)
+{
+    auto *backend = get_instance(instance);
+    if (backend == nullptr) {
+        return false;
+    }
+    return backend->set_zoom(zoom_type, zoom_value);
 }
 
 // set focus specified as rate, percentage or auto
@@ -726,6 +720,9 @@
         break;
     case MAVLINK_MSG_ID_GLOBAL_POSITION_INT:
         handle_global_position_int(msg);
+        break;
+    case MAVLINK_MSG_ID_GIMBAL_MANAGER_SET_ATTITUDE:
+        handle_gimbal_manager_set_attitude(msg);
         break;
     case MAVLINK_MSG_ID_GIMBAL_DEVICE_INFORMATION:
         handle_gimbal_device_information(msg);
