/// @file	GCS.h
/// @brief	Interface definition for the various Ground Control System
// protocols.
#pragma once

#include <AP_HAL/AP_HAL.h>
#include <AP_Common/AP_Common.h>
#include "GCS_MAVLink.h"
#include <AP_Mission/AP_Mission.h>
#include <stdint.h>
#include "MAVLink_routing.h"
#include <AP_Frsky_Telem/AP_Frsky_Telem.h>
#include <AP_AdvancedFailsafe/AP_AdvancedFailsafe.h>
#include <AP_RTC/JitterCorrection.h>
#include <AP_Common/Bitmask.h>
#include <AP_LTM_Telem/AP_LTM_Telem.h>
#include <AP_Devo_Telem/AP_Devo_Telem.h>
#include <RC_Channel/RC_Channel.h>
#include <AP_Filesystem/AP_Filesystem_Available.h>
#include <AP_GPS/AP_GPS.h>
#include <AP_VisualOdom/AP_VisualOdom.h>

#include "MissionItemProtocol_Waypoints.h"
#include "MissionItemProtocol_Rally.h"
#include "MissionItemProtocol_Fence.h"
#include "ap_message.h"

#define GCS_DEBUG_SEND_MESSAGE_TIMINGS 0

#ifndef HAL_HIGH_LATENCY2_ENABLED
#define HAL_HIGH_LATENCY2_ENABLED !HAL_MINIMIZE_FEATURES
#endif

#ifndef HAL_NO_GCS

// macros used to determine if a message will fit in the space available.

void gcs_out_of_space_to_send_count(mavlink_channel_t chan);

// important note: despite the names, these messages do NOT check to
// see if the payload will fit in the buffer.  They check to see if
// the packed message along with any channel overhead will fit.

// PAYLOAD_SIZE returns the amount of space required to send the
// mavlink message with id id on channel chan.  Mavlink2 has higher
// overheads than mavlink1, for example.

// check if a message will fit in the payload space available
#define PAYLOAD_SIZE(chan, id) (unsigned(GCS_MAVLINK::packet_overhead_chan(chan)+MAVLINK_MSG_ID_ ## id ## _LEN))

// HAVE_PAYLOAD_SPACE evaluates to an expression that can be used
// anywhere in the code to determine if the mavlink message with ID id
// can currently fit in the output of _chan.  Note the use of the ","
// operator here to increment a counter.
#define HAVE_PAYLOAD_SPACE(_chan, id) (comm_get_txspace(_chan) >= PAYLOAD_SIZE(_chan, id) ? true : (gcs_out_of_space_to_send_count(_chan), false))

// CHECK_PAYLOAD_SIZE - macro which may only be used within a
// GCS_MAVLink object's methods.  It inserts code which will
// immediately return false from the current function if there is no
// room to fit the mavlink message with id id on the current object's
// output
#define CHECK_PAYLOAD_SIZE(id) if (txspace() < unsigned(packet_overhead()+MAVLINK_MSG_ID_ ## id ## _LEN)) { gcs_out_of_space_to_send_count(chan); return false; }

// CHECK_PAYLOAD_SIZE2 - macro which inserts code which will
// immediately return false from the current function if there is no
// room to fit the mavlink message with id id on the mavlink output
// channel "chan".  It is expecting there to be a "chan" variable in
// scope.
#define CHECK_PAYLOAD_SIZE2(id) if (!HAVE_PAYLOAD_SPACE(chan, id)) return false

// convenience macros for defining which ap_message ids are in which streams:
#define MAV_STREAM_ENTRY(stream_name)           \
    {                                           \
        GCS_MAVLINK::stream_name,               \
        stream_name ## _msgs,                   \
        ARRAY_SIZE(stream_name ## _msgs)        \
    }
#define MAV_STREAM_TERMINATOR { (streams)0, nullptr, 0 }

#define GCS_MAVLINK_NUM_STREAM_RATES 10
class GCS_MAVLINK_Parameters
{
public:

    GCS_MAVLINK_Parameters();

    static const struct AP_Param::GroupInfo        var_info[];

    // saveable rate of each stream
    AP_Int16        streamRates[GCS_MAVLINK_NUM_STREAM_RATES];
};

///
/// @class	GCS_MAVLINK
/// @brief	MAVLink transport control class
///
class GCS_MAVLINK
{
public:
    friend class GCS;

    GCS_MAVLINK(GCS_MAVLINK_Parameters &parameters, AP_HAL::UARTDriver &uart);
    virtual ~GCS_MAVLINK() {}

    void        update_receive(uint32_t max_time_us=1000);
    void        update_send();
    bool        init(uint8_t instance);
    void        send_message(enum ap_message id);
    void        send_text(MAV_SEVERITY severity, const char *fmt, ...) const FMT_PRINTF(3, 4);
    void        queued_param_send();
    void        queued_mission_request_send();

    bool sending_mavlink1() const;

    // returns true if we are requesting any items from the GCS:
    bool requesting_mission_items() const;

    /// Check for available transmit space
    uint16_t txspace() const {
        if (_locked) {
            return 0;
        }
        // there were concerns over return a too-large value for
        // txspace (in case we tried to do too much with the space in
        // a single loop):
        return MIN(_port->txspace(), 8192U);
    }

    // this is called when we discover we'd like to send something but can't:
    void out_of_space_to_send() { out_of_space_to_send_count++; }

    void send_mission_ack(const mavlink_message_t &msg,
                          MAV_MISSION_TYPE mission_type,
                          MAV_MISSION_RESULT result) const {
        mavlink_msg_mission_ack_send(chan,
                                     msg.sysid,
                                     msg.compid,
                                     result,
                                     mission_type);
    }

    static const MAV_MISSION_TYPE supported_mission_types[3];

    // packetReceived is called on any successful decode of a mavlink message
    virtual void packetReceived(const mavlink_status_t &status,
                                const mavlink_message_t &msg);

    // send a mavlink_message_t out this GCS_MAVLINK connection.
    // Caller is responsible for ensuring space.
    void send_message(uint32_t msgid, const char *pkt) const {
        const mavlink_msg_entry_t *entry = mavlink_get_msg_entry(msgid);
        if (entry == nullptr) {
            return;
        }
        send_message(pkt, entry);
    }
    void send_message(const char *pkt, const mavlink_msg_entry_t *entry) const {
        _mav_finalize_message_chan_send(chan,
                                        entry->msgid,
                                        pkt,
                                        entry->min_msg_len,
                                        entry->max_msg_len,
                                        entry->crc_extra);
    }

    // accessor for uart
    AP_HAL::UARTDriver *get_uart() { return _port; }

    virtual uint8_t sysid_my_gcs() const = 0;
    virtual bool sysid_enforce() const { return false; }

    void send_parameter_value(const char *param_name,
                              ap_var_type param_type,
                              float param_value);

    // NOTE! The streams enum below and the
    // set of AP_Int16 stream rates _must_ be
    // kept in the same order
    enum streams : uint8_t {
        STREAM_RAW_SENSORS,
        STREAM_EXTENDED_STATUS,
        STREAM_RC_CHANNELS,
        STREAM_RAW_CONTROLLER,
        STREAM_POSITION,
        STREAM_EXTRA1,
        STREAM_EXTRA2,
        STREAM_EXTRA3,
        STREAM_PARAMS,
        STREAM_ADSB,
        NUM_STREAMS
    };

    // streams must be moved out into the top level for
    // GCS_MAVLINK_Parameters to be able to use it.  This is an
    // extensive change, so we 'll just keep them in sync with a
    // static assert for now:
    static_assert(NUM_STREAMS == GCS_MAVLINK_NUM_STREAM_RATES, "num streams must equal num stream rates");

    bool is_high_bandwidth() { return chan == MAVLINK_COMM_0; }
    // return true if this channel has hardware flow control
    bool have_flow_control();

    bool is_active() const {
        return GCS_MAVLINK::active_channel_mask() & (1 << (chan-MAVLINK_COMM_0));
    }
    bool is_streaming() const {
        return sending_bucket_id != no_bucket_to_send;
    }

    mavlink_channel_t get_chan() const { return chan; }
    uint32_t get_last_heartbeat_time() const { return last_heartbeat_time; };

    uint32_t        last_heartbeat_time; // milliseconds

    static uint32_t last_radio_status_remrssi_ms() {
        return last_radio_status.remrssi_ms;
    }
    static float telemetry_radio_rssi(); // 0==no signal, 1==full signal

    // mission item index to be sent on queued msg, delayed or not
    uint16_t mission_item_reached_index = AP_MISSION_CMD_INDEX_NONE;

    // common send functions
    void send_heartbeat(void) const;
    void send_meminfo(void);
    void send_fence_status() const;
    void send_power_status(void);
#if HAL_WITH_MCU_MONITORING
    void send_mcu_status(void);
#endif
    void send_battery_status(const uint8_t instance) const;
    bool send_battery_status();
    void send_distance_sensor();
    // send_rangefinder sends only if a downward-facing instance is
    // found.  Rover overrides this!
    virtual void send_rangefinder() const;
    void send_proximity();
    virtual void send_nav_controller_output() const = 0;
    virtual void send_pid_tuning() = 0;
    void send_ahrs2();
    void send_system_time();
    void send_rc_channels() const;
    void send_rc_channels_raw() const;
    void send_raw_imu();

    void send_scaled_pressure_instance(uint8_t instance, void (*send_fn)(mavlink_channel_t chan, uint32_t time_boot_ms, float press_abs, float press_diff, int16_t temperature, int16_t temperature_press_diff));
    void send_scaled_pressure();
    void send_scaled_pressure2();
    virtual void send_scaled_pressure3(); // allow sub to override this
    void send_simstate() const;
    void send_sim_state() const;
    void send_ahrs();
    void send_battery2();
    void send_opticalflow();
    virtual void send_attitude() const;
    virtual void send_attitude_quaternion() const;
    void send_autopilot_version() const;
    void send_extended_sys_state() const;
    void send_local_position() const;
    void send_vfr_hud();
    void send_vibration() const;
    void send_mount_status() const;
    void send_named_float(const char *name, float value) const;
    void send_gimbal_report() const;
    void send_home_position() const;
    void send_gps_global_origin() const;
    virtual void send_position_target_global_int() { };
    virtual void send_position_target_local_ned() { };
    void send_servo_output_raw();
    void send_accelcal_vehicle_position(uint32_t position);
    void send_scaled_imu(uint8_t instance, void (*send_fn)(mavlink_channel_t chan, uint32_t time_ms, int16_t xacc, int16_t yacc, int16_t zacc, int16_t xgyro, int16_t ygyro, int16_t zgyro, int16_t xmag, int16_t ymag, int16_t zmag, int16_t temperature));
    void send_sys_status();
    void send_set_position_target_global_int(uint8_t target_system, uint8_t target_component, const Location& loc);
    void send_rpm() const;
    void send_generator_status() const;
    virtual void send_winch_status() const {};
    void send_water_depth() const;
<<<<<<< HEAD
#if HAL_HIGH_LATENCY2_ENABLED
    void send_high_latency() const;
#endif // HAL_HIGH_LATENCY2_ENABLED
=======
    void send_uavionix_adsb_out_status() const;
>>>>>>> 022c1e47

    // lock a channel, preventing use by MAVLink
    void lock(bool _lock) {
        _locked = _lock;
    }
    // returns true if this channel isn't available for MAVLink
    bool locked() const {
        return _locked;
    }

    // return a bitmap of active channels. Used by libraries to loop
    // over active channels to send to all active channels    
    static uint8_t active_channel_mask(void) { return mavlink_active; }

    // return a bitmap of streaming channels
    static uint8_t streaming_channel_mask(void) { return chan_is_streaming; }

    // return a bitmap of private channels
    static uint8_t private_channel_mask(void) { return mavlink_private; }

    // set a channel as private. Private channels get sent heartbeats, but
    // don't get broadcast packets or forwarded packets
    static void set_channel_private(mavlink_channel_t chan);

    // return true if channel is private
    static bool is_private(mavlink_channel_t _chan) {
        return (mavlink_private & (1U<<(unsigned)_chan)) != 0;
    }
    
    // return true if channel is private
    bool is_private(void) const { return is_private(chan); }

    /*
      send a MAVLink message to all components with this vehicle's system id
      This is a no-op if no routes to components have been learned
    */
    static void send_to_components(uint32_t msgid, const char *pkt, uint8_t pkt_len) { routing.send_to_components(msgid, pkt, pkt_len); }

    /*
      allow forwarding of packets / heartbeats to be blocked as required by some components to reduce traffic
    */
    static void disable_channel_routing(mavlink_channel_t chan) { routing.no_route_mask |= (1U<<(chan-MAVLINK_COMM_0)); }
    
    /*
      search for a component in the routing table with given mav_type and retrieve it's sysid, compid and channel
      returns if a matching component is found
     */
    static bool find_by_mavtype(uint8_t mav_type, uint8_t &sysid, uint8_t &compid, mavlink_channel_t &channel) { return routing.find_by_mavtype(mav_type, sysid, compid, channel); }

    // update signing timestamp on GPS lock
    static void update_signing_timestamp(uint64_t timestamp_usec);

    // return current packet overhead for a channel
    static uint8_t packet_overhead_chan(mavlink_channel_t chan);

    // alternative protocol function handler
    FUNCTOR_TYPEDEF(protocol_handler_fn_t, bool, uint8_t, AP_HAL::UARTDriver *);

    struct stream_entries {
        const streams stream_id;
        const ap_message *ap_message_ids;
        const uint8_t num_ap_message_ids;
    };
    // vehicle subclass cpp files should define this:
    static const struct stream_entries all_stream_entries[];

    virtual uint64_t capabilities() const;
    uint16_t get_stream_slowdown_ms() const { return stream_slowdown_ms; }
    uint8_t get_last_txbuf() const { return last_txbuf; }

    MAV_RESULT set_message_interval(uint32_t msg_id, int32_t interval_us);

protected:

    bool mavlink_coordinate_frame_to_location_alt_frame(MAV_FRAME coordinate_frame,
                                                        Location::AltFrame &frame);

    // overridable method to check for packet acceptance. Allows for
    // enforcement of GCS sysid
    bool accept_packet(const mavlink_status_t &status, const mavlink_message_t &msg) const;
    void set_ekf_origin(const Location& loc);

    virtual MAV_MODE base_mode() const = 0;
    MAV_STATE system_status() const;
    virtual MAV_STATE vehicle_system_status() const = 0;

    virtual MAV_VTOL_STATE vtol_state() const { return MAV_VTOL_STATE_UNDEFINED; }
    virtual MAV_LANDED_STATE landed_state() const { return MAV_LANDED_STATE_UNDEFINED; }

    // return a MAVLink parameter type given a AP_Param type
    static MAV_PARAM_TYPE mav_param_type(enum ap_var_type t);

    AP_Param *                  _queued_parameter;      ///< next parameter to
                                                        // be sent in queue
    mavlink_channel_t           chan;
    uint8_t packet_overhead(void) const { return packet_overhead_chan(chan); }

    // saveable rate of each stream
    AP_Int16        *streamRates;

    void handle_heartbeat(const mavlink_message_t &msg) const;

    virtual bool persist_streamrates() const { return false; }
    void handle_request_data_stream(const mavlink_message_t &msg);

    virtual void handle_command_ack(const mavlink_message_t &msg);
    void handle_set_mode(const mavlink_message_t &msg);
    void handle_command_int(const mavlink_message_t &msg);

    MAV_RESULT handle_command_int_do_set_home(const mavlink_command_int_t &packet);
    virtual MAV_RESULT handle_command_int_packet(const mavlink_command_int_t &packet);

    virtual bool set_home_to_current_location(bool lock) = 0;
    virtual bool set_home(const Location& loc, bool lock) = 0;

    virtual MAV_RESULT handle_command_component_arm_disarm(const mavlink_command_long_t &packet);
    MAV_RESULT handle_command_do_set_home(const mavlink_command_long_t &packet);
    MAV_RESULT handle_command_do_aux_function(const mavlink_command_long_t &packet);
    void handle_mission_request_list(const mavlink_message_t &msg);
    void handle_mission_request(const mavlink_message_t &msg) const;
    void handle_mission_request_int(const mavlink_message_t &msg) const;
    void handle_mission_clear_all(const mavlink_message_t &msg) const;

    // Note that there exists a relatively new mavlink DO command,
    // MAV_CMD_DO_SET_MISSION_CURRENT which provides an acknowledgement
    // that the command has been received, rather than the GCS having to
    // rely on getting back an identical sequence number as some currently
    // do.
    virtual void handle_mission_set_current(AP_Mission &mission, const mavlink_message_t &msg);
    void handle_mission_count(const mavlink_message_t &msg);
    void handle_mission_write_partial_list(const mavlink_message_t &msg);
    void handle_mission_item(const mavlink_message_t &msg);

    void handle_distance_sensor(const mavlink_message_t &msg);
    void handle_obstacle_distance(const mavlink_message_t &msg);
    void handle_obstacle_distance_3d(const mavlink_message_t &msg);

    void handle_osd_param_config(const mavlink_message_t &msg) const;

    void handle_common_param_message(const mavlink_message_t &msg);
    void handle_param_set(const mavlink_message_t &msg);
    void handle_param_request_list(const mavlink_message_t &msg);
    void handle_param_request_read(const mavlink_message_t &msg);
    virtual bool params_ready() const { return true; }
    void handle_rc_channels_override(const mavlink_message_t &msg);
    void handle_system_time_message(const mavlink_message_t &msg);
    void handle_common_rally_message(const mavlink_message_t &msg);
    void handle_rally_fetch_point(const mavlink_message_t &msg);
    void handle_rally_point(const mavlink_message_t &msg) const;
    virtual void handle_mount_message(const mavlink_message_t &msg);
    void handle_fence_message(const mavlink_message_t &msg);
    void handle_param_value(const mavlink_message_t &msg);
    void handle_radio_status(const mavlink_message_t &msg, bool log_radio);
    void handle_serial_control(const mavlink_message_t &msg);
    void handle_vision_position_delta(const mavlink_message_t &msg);

    void handle_common_message(const mavlink_message_t &msg);
    void handle_set_gps_global_origin(const mavlink_message_t &msg);
    void handle_setup_signing(const mavlink_message_t &msg) const;
    virtual MAV_RESULT handle_preflight_reboot(const mavlink_command_long_t &packet);

    // reset a message interval via mavlink:
    MAV_RESULT handle_command_set_message_interval(const mavlink_command_long_t &packet);
    MAV_RESULT handle_command_get_message_interval(const mavlink_command_long_t &packet);
    bool get_ap_message_interval(ap_message id, uint16_t &interval_ms) const;
    MAV_RESULT handle_command_request_message(const mavlink_command_long_t &packet);

    MAV_RESULT handle_rc_bind(const mavlink_command_long_t &packet);
    virtual MAV_RESULT handle_flight_termination(const mavlink_command_long_t &packet);

    void handle_send_autopilot_version(const mavlink_message_t &msg);
    MAV_RESULT handle_command_request_autopilot_capabilities(const mavlink_command_long_t &packet);

    virtual void send_banner();

    void handle_device_op_read(const mavlink_message_t &msg);
    void handle_device_op_write(const mavlink_message_t &msg);

    void send_timesync();
    // returns the time a timesync message was most likely received:
    uint64_t timesync_receive_timestamp_ns() const;
    // returns a timestamp suitable for packing into the ts1 field of TIMESYNC:
    uint64_t timesync_timestamp_ns() const;
    void handle_timesync(const mavlink_message_t &msg);
    struct {
        int64_t sent_ts1;
        uint32_t last_sent_ms;
        const uint16_t interval_ms = 10000;
    }  _timesync_request;

    void handle_statustext(const mavlink_message_t &msg) const;
    void handle_named_value(const mavlink_message_t &msg) const;

    bool telemetry_delayed() const;
    virtual uint32_t telem_delay() const = 0;

    MAV_RESULT handle_command_run_prearm_checks(const mavlink_command_long_t &packet);
    MAV_RESULT handle_command_preflight_set_sensor_offsets(const mavlink_command_long_t &packet);
    MAV_RESULT handle_command_flash_bootloader(const mavlink_command_long_t &packet);

    // generally this should not be overridden; Plane overrides it to ensure
    // failsafe isn't triggered during calibration
    virtual MAV_RESULT handle_command_preflight_calibration(const mavlink_command_long_t &packet);

    virtual MAV_RESULT _handle_command_preflight_calibration(const mavlink_command_long_t &packet);
    virtual MAV_RESULT _handle_command_preflight_calibration_baro();

    MAV_RESULT handle_command_preflight_can(const mavlink_command_long_t &packet);

    virtual MAV_RESULT handle_command_do_set_mission_current(const mavlink_command_long_t &packet);

    MAV_RESULT handle_command_battery_reset(const mavlink_command_long_t &packet);
    void handle_command_long(const mavlink_message_t &msg);
    MAV_RESULT handle_command_accelcal_vehicle_pos(const mavlink_command_long_t &packet);
    MAV_RESULT handle_command_do_set_roi_sysid(const uint8_t sysid);
    MAV_RESULT handle_command_do_set_roi_sysid(const mavlink_command_int_t &packet);
    MAV_RESULT handle_command_do_set_roi_sysid(const mavlink_command_long_t &packet);
    virtual MAV_RESULT handle_command_mount(const mavlink_command_long_t &packet);
    MAV_RESULT handle_command_mag_cal(const mavlink_command_long_t &packet);
    virtual MAV_RESULT handle_command_long_packet(const mavlink_command_long_t &packet);
    MAV_RESULT handle_command_camera(const mavlink_command_long_t &packet);
    MAV_RESULT handle_command_do_send_banner(const mavlink_command_long_t &packet);
    MAV_RESULT handle_command_do_set_roi(const mavlink_command_int_t &packet);
    MAV_RESULT handle_command_do_set_roi(const mavlink_command_long_t &packet);
    virtual MAV_RESULT handle_command_do_set_roi(const Location &roi_loc);
    MAV_RESULT handle_command_do_gripper(const mavlink_command_long_t &packet);
    MAV_RESULT handle_command_do_sprayer(const mavlink_command_long_t &packet);
    MAV_RESULT handle_command_do_set_mode(const mavlink_command_long_t &packet);
    MAV_RESULT handle_command_get_home_position(const mavlink_command_long_t &packet);
    MAV_RESULT handle_command_do_fence_enable(const mavlink_command_long_t &packet);
    MAV_RESULT handle_command_debug_trap(const mavlink_command_long_t &packet);
    MAV_RESULT handle_command_set_ekf_source_set(const mavlink_command_long_t &packet);

    void handle_optical_flow(const mavlink_message_t &msg);

    MAV_RESULT handle_fixed_mag_cal_yaw(const mavlink_command_long_t &packet);

    // default empty handling of LANDING_TARGET
    virtual void handle_landing_target(const mavlink_landing_target_t &packet, uint32_t timestamp_ms) { }
    // vehicle-overridable message send function
    virtual bool try_send_message(enum ap_message id);
    virtual void send_global_position_int();

    // message sending functions:
    bool try_send_mission_message(enum ap_message id);
    void send_hwstatus();
    void handle_data_packet(const mavlink_message_t &msg);

    // these two methods are called after current_loc is updated:
    virtual int32_t global_position_int_alt() const;
    virtual int32_t global_position_int_relative_alt() const;

    virtual float vfr_hud_climbrate() const;
    virtual float vfr_hud_airspeed() const;
    virtual int16_t vfr_hud_throttle() const { return 0; }
    virtual float vfr_hud_alt() const;

#if HAL_HIGH_LATENCY2_ENABLED
    virtual int16_t high_latency_target_altitude() const { return 0; }
    virtual uint8_t high_latency_tgt_heading() const { return 0; }
    virtual uint16_t high_latency_tgt_dist() const { return 0; }
    virtual uint8_t high_latency_tgt_airspeed() const { return 0; }
    virtual uint8_t high_latency_wind_speed() const { return 0; }
    virtual uint8_t high_latency_wind_direction() const { return 0; }
    virtual int8_t high_latency_air_temperature() const { return 0; }
#endif // HAL_HIGH_LATENCY2_ENABLED

    static constexpr const float magic_force_arm_value = 2989.0f;
    static constexpr const float magic_force_disarm_value = 21196.0f;

    void manual_override(RC_Channel *c, int16_t value_in, uint16_t offset, float scaler, const uint32_t tnow, bool reversed = false);

    uint8_t receiver_rssi() const;

    /*
      correct an offboard timestamp in microseconds to a local time
      since boot in milliseconds
     */
    uint32_t correct_offboard_timestamp_usec_to_ms(uint64_t offboard_usec, uint16_t payload_size);

private:

    // last time we got a non-zero RSSI from RADIO_STATUS
    static struct LastRadioStatus {
        uint32_t remrssi_ms;
        uint8_t rssi;
        uint32_t received_ms; // time RADIO_STATUS received
    } last_radio_status;

    void log_mavlink_stats();

    MAV_RESULT _set_mode_common(const MAV_MODE base_mode, const uint32_t custom_mode);

    void service_statustext(void);

    virtual void        handleMessage(const mavlink_message_t &msg) = 0;

    MAV_RESULT handle_servorelay_message(const mavlink_command_long_t &packet);

    static bool command_long_stores_location(const MAV_CMD command);
    static void convert_COMMAND_LONG_to_COMMAND_INT(const mavlink_command_long_t &in, mavlink_command_int_t &out);

    bool calibrate_gyros();

    /// The stream we are communicating over
    AP_HAL::UARTDriver *_port;

    /// Perform queued sending operations
    ///
    enum ap_var_type            _queued_parameter_type; ///< type of the next
                                                        // parameter
    AP_Param::ParamToken        _queued_parameter_token; ///AP_Param token for
                                                         // next() call
    uint16_t                    _queued_parameter_index; ///< next queued
                                                         // parameter's index
    uint16_t                    _queued_parameter_count; ///< saved count of
                                                         // parameters for
                                                         // queued send
    uint32_t                    _queued_parameter_send_time_ms;

    // number of extra ms to add to slow things down for the radio
    uint16_t         stream_slowdown_ms;
    // last reported radio buffer percent available
    uint8_t          last_txbuf = 100;

    // outbound ("deferred message") queue.

    // "special" messages such as heartbeat, next_param etc are stored
    // separately to stream-rated messages like AHRS2 etc.  If these
    // were to be stored in buckets then they would be slowed down
    // based on stream_slowdown, which we have not traditionally done.
    struct deferred_message_t {
        const ap_message id;
        uint16_t interval_ms;
        uint16_t last_sent_ms; // from AP_HAL::millis16()
    } deferred_message[2] = {
        { MSG_HEARTBEAT, },
        { MSG_NEXT_PARAM, },
    };
    // returns index of id in deferred_message[] or -1 if not present
    int8_t get_deferred_message_index(const ap_message id) const;
    // returns index of a message in deferred_message[] which should
    // be sent (or -1 if none to send at the moment)
    int8_t deferred_message_to_send_index(uint16_t now16_ms);
    // cache of which deferred message should be sent next:
    int8_t next_deferred_message_to_send_cache = -1;

    struct deferred_message_bucket_t {
        Bitmask<MSG_LAST> ap_message_ids;
        uint16_t interval_ms;
        uint16_t last_sent_ms; // from AP_HAL::millis16()
    };
    deferred_message_bucket_t deferred_message_bucket[10];
    static const uint8_t no_bucket_to_send = -1;
    static const ap_message no_message_to_send = (ap_message)-1;
    uint8_t sending_bucket_id = no_bucket_to_send;
    Bitmask<MSG_LAST> bucket_message_ids_to_send;

    ap_message next_deferred_bucket_message_to_send(uint16_t now16_ms);
    void find_next_bucket_to_send(uint16_t now16_ms);
    void remove_message_from_bucket(int8_t bucket, ap_message id);

    // bitmask of IDs the code has spontaneously decided it wants to
    // send out.  Examples include HEARTBEAT (gcs_send_heartbeat)
    Bitmask<MSG_LAST> pushed_ap_message_ids;

    // returns true if it is OK to send a message while we are in
    // delay callback.  In particular, when we are doing sensor init
    // we still send heartbeats.
    bool should_send_message_in_delay_callback(const ap_message id) const;

    // if true is returned, interval will contain the default interval for id
    bool get_default_interval_for_ap_message(const ap_message id, uint16_t &interval) const;
    //  if true is returned, interval will contain the default interval for id
    bool get_default_interval_for_mavlink_message_id(const uint32_t mavlink_message_id, uint16_t &interval) const;
    // returns an interval in milliseconds for any ap_message in stream id
    uint16_t get_interval_for_stream(GCS_MAVLINK::streams id) const;
    // set an inverval for a specific mavlink message.  Returns false
    // on failure (typically because there is no mapping from that
    // mavlink ID to an ap_message)
    bool set_mavlink_message_id_interval(const uint32_t mavlink_id,
                                         const uint16_t interval_ms);
    // map a mavlink ID to an ap_message which, if passed to
    // try_send_message, will cause a mavlink message with that id to
    // be emitted.  Returns MSG_LAST if no such mapping exists.
    ap_message mavlink_id_to_ap_message_id(const uint32_t mavlink_id) const;
    // set the interval at which an ap_message should be emitted (in ms)
    bool set_ap_message_interval(enum ap_message id, uint16_t interval_ms);
    // call set_ap_message_interval for each entry in a stream,
    // the interval being based on the stream's rate
    void initialise_message_intervals_for_stream(GCS_MAVLINK::streams id);
    // call initialise_message_intervals_for_stream on every stream:
    void initialise_message_intervals_from_streamrates();
    // boolean that indicated that message intervals have been set
    // from streamrates:
    bool deferred_messages_initialised;
    // return interval deferred message bucket should be sent after.
    // When sending parameters and waypoints this may be longer than
    // the interval specified in "deferred"
    uint16_t get_reschedule_interval_ms(const deferred_message_bucket_t &deferred) const;

    bool do_try_send_message(const ap_message id);

    // time when we missed sending a parameter for GCS
    static uint32_t reserve_param_space_start_ms;
    
    // bitmask of what mavlink channels are active
    static uint8_t mavlink_active;

    // bitmask of what mavlink channels are private
    static uint8_t mavlink_private;

    // bitmask of what mavlink channels are streaming
    static uint8_t chan_is_streaming;

    // mavlink routing object
    static MAVLink_routing routing;

    struct pending_param_request {
        mavlink_channel_t chan;
        int16_t param_index;
        char param_name[AP_MAX_NAME_SIZE+1];
    };

    struct pending_param_reply {
        mavlink_channel_t chan;        
        float value;
        enum ap_var_type p_type;
        int16_t param_index;
        uint16_t count;
        char param_name[AP_MAX_NAME_SIZE+1];
    };

    // queue of pending parameter requests and replies
    static ObjectBuffer<pending_param_request> param_requests;
    static ObjectBuffer<pending_param_reply> param_replies;

    // have we registered the IO timer callback?
    static bool param_timer_registered;

    // IO timer callback for parameters
    void param_io_timer(void);

    uint8_t send_parameter_async_replies();

    enum class FTP_OP : uint8_t {
        None = 0,
        TerminateSession = 1,
        ResetSessions = 2,
        ListDirectory = 3,
        OpenFileRO = 4,
        ReadFile = 5,
        CreateFile = 6,
        WriteFile = 7,
        RemoveFile = 8,
        CreateDirectory = 9,
        RemoveDirectory = 10,
        OpenFileWO = 11,
        TruncateFile = 12,
        Rename = 13,
        CalcFileCRC32 = 14,
        BurstReadFile = 15,
        Ack = 128,
        Nack = 129,
    };

    enum class FTP_ERROR : uint8_t {
        None = 0,
        Fail = 1,
        FailErrno = 2,
        InvalidDataSize = 3,
        InvalidSession = 4,
        NoSessionsAvailable = 5,
        EndOfFile = 6,
        UnknownCommand = 7,
        FileExists = 8,
        FileProtected = 9,
        FileNotFound = 10,
    };

    struct pending_ftp {
        uint32_t offset;
        mavlink_channel_t chan;        
        uint16_t seq_number;
        FTP_OP opcode;
        FTP_OP req_opcode;
        bool  burst_complete;
        uint8_t size;
        uint8_t session;
        uint8_t sysid;
        uint8_t compid;
        uint8_t data[239];
    };

    enum class FTP_FILE_MODE {
        Read,
        Write,
    };

    struct ftp_state {
        ObjectBuffer<pending_ftp> *requests;
        ObjectBuffer<pending_ftp> *replies;

        // session specific info, currently only support a single session over all links
        int fd = -1;
        FTP_FILE_MODE mode; // work around AP_Filesystem not supporting file modes
        int16_t current_session;
        uint32_t last_send_ms;
        uint8_t need_banner_send_mask;
    };
    static struct ftp_state ftp;

    static void ftp_error(struct pending_ftp &response, FTP_ERROR error); // FTP helper method for packing a NAK
    static int gen_dir_entry(char *dest, size_t space, const char * path, const struct dirent * entry); // FTP helper for emitting a dir response
    static void ftp_list_dir(struct pending_ftp &request, struct pending_ftp &response);

    bool ftp_init(void);
    void handle_file_transfer_protocol(const mavlink_message_t &msg);
    void send_ftp_replies(void);
    void ftp_worker(void);
    void ftp_push_replies(pending_ftp &reply);

    void send_distance_sensor(const class AP_RangeFinder_Backend *sensor, const uint8_t instance) const;

    virtual bool handle_guided_request(AP_Mission::Mission_Command &cmd) = 0;
    virtual void handle_change_alt_request(AP_Mission::Mission_Command &cmd) = 0;
    void handle_common_mission_message(const mavlink_message_t &msg);

    void handle_vicon_position_estimate(const mavlink_message_t &msg);
    void handle_vision_position_estimate(const mavlink_message_t &msg);
    void handle_global_vision_position_estimate(const mavlink_message_t &msg);
    void handle_att_pos_mocap(const mavlink_message_t &msg);
    void handle_common_vision_position_estimate_data(const uint64_t usec,
                                                     const float x,
                                                     const float y,
                                                     const float z,
                                                     const float roll,
                                                     const float pitch,
                                                     const float yaw,
                                                     const float covariance[21],
                                                     const uint8_t reset_counter,
                                                     const uint16_t payload_size);
    void handle_vision_speed_estimate(const mavlink_message_t &msg);
    void handle_landing_target(const mavlink_message_t &msg);

    void lock_channel(const mavlink_channel_t chan, bool lock);

    mavlink_signing_t signing;
    static mavlink_signing_streams_t signing_streams;
    static uint32_t last_signing_save_ms;

    static StorageAccess _signing_storage;
    static bool signing_key_save(const struct SigningKey &key);
    static bool signing_key_load(struct SigningKey &key);
    void load_signing_key(void);
    bool signing_enabled(void) const;
    static void save_signing_timestamp(bool force_save_now);

    // alternative protocol handler support
    struct {
        GCS_MAVLINK::protocol_handler_fn_t handler;
        uint32_t last_mavlink_ms;
        uint32_t last_alternate_ms;
        bool active;
    } alternative;

    JitterCorrection lag_correction;
    
    // we cache the current location and send it even if the AHRS has
    // no idea where we are:
    struct Location global_position_current_loc;

    uint8_t last_tx_seq;
    uint16_t send_packet_count;
    uint16_t out_of_space_to_send_count; // number of times HAVE_PAYLOAD_SPACE and friends have returned false

#if GCS_DEBUG_SEND_MESSAGE_TIMINGS
    struct {
        uint32_t longest_time_us;
        ap_message longest_id;
        uint32_t no_space_for_message;
        uint16_t statustext_last_sent_ms;
        uint32_t behind;
        uint32_t out_of_time;
        uint16_t fnbts_maxtime;
        uint32_t max_retry_deferred_body_us;
        uint8_t max_retry_deferred_body_type;
    } try_send_message_stats;
    uint16_t max_slowdown_ms;
#endif

    uint32_t last_mavlink_stats_logged;

    uint8_t last_battery_status_idx;

    // if we've ever sent a DISTANCE_SENSOR message out of an
    // orientation we continue to send it out, even if it is not
    // longer valid.
    uint8_t proximity_ever_valid_bitmask;

    // true if we should NOT do MAVLink on this port (usually because
    // someone's doing SERIAL_CONTROL over mavlink)
    bool _locked;
};

/// @class GCS
/// @brief global GCS object
class GCS
{

public:

    GCS() {
        if (_singleton  == nullptr) {
            _singleton = this;
        } else {
#if CONFIG_HAL_BOARD == HAL_BOARD_SITL
            // this is a serious problem, but we don't need to kill a
            // real vehicle
            AP_HAL::panic("GCS must be singleton");
#endif
        }
    };

    static class GCS *get_singleton() {
        return _singleton;
    }

    virtual uint32_t custom_mode() const = 0;
    virtual MAV_TYPE frame_type() const = 0;
    virtual const char* frame_string() const { return nullptr; }

    struct statustext_t {
        mavlink_statustext_t    msg;
        uint16_t                entry_created_ms;
        uint8_t                 bitmask;
    };
    class StatusTextQueue : public ObjectArray<statustext_t> {
    public:
        using ObjectArray::ObjectArray;
        HAL_Semaphore &semaphore() { return _sem; }
        void prune();
    private:
        // a lock for the statustext queue, to make it safe to use send_text()
        // from multiple threads
        HAL_Semaphore _sem;

        uint32_t last_prune_ms;
    };

    StatusTextQueue &statustext_queue() {
        return _statustext_queue;
    }

    // last time traffic was seen from my designated GCS.  traffic
    // includes heartbeats and some manual control messages.
    uint32_t sysid_myggcs_last_seen_time_ms() const {
        return _sysid_mygcs_last_seen_time_ms;
    }
    // called when valid traffic has been seen from our GCS
    void sysid_myggcs_seen(uint32_t seen_time_ms) {
        _sysid_mygcs_last_seen_time_ms = seen_time_ms;
    }

    void send_to_active_channels(uint32_t msgid, const char *pkt);

    void send_text(MAV_SEVERITY severity, const char *fmt, ...) FMT_PRINTF(3, 4);
    void send_textv(MAV_SEVERITY severity, const char *fmt, va_list arg_list);
    virtual void send_textv(MAV_SEVERITY severity, const char *fmt, va_list arg_list, uint8_t mask);
    uint8_t statustext_send_channel_mask() const;

    virtual GCS_MAVLINK *chan(const uint8_t ofs) = 0;
    virtual const GCS_MAVLINK *chan(const uint8_t ofs) const = 0;
    // return the number of valid GCS objects
    uint8_t num_gcs() const { return _num_gcs; };
    void send_message(enum ap_message id);
    void send_mission_item_reached_message(uint16_t mission_index);
    void send_named_float(const char *name, float value) const;

    void send_parameter_value(const char *param_name,
                              ap_var_type param_type,
                              float param_value);

    static MissionItemProtocol_Waypoints *_missionitemprotocol_waypoints;
    static MissionItemProtocol_Rally *_missionitemprotocol_rally;
    static MissionItemProtocol_Fence *_missionitemprotocol_fence;
    MissionItemProtocol *get_prot_for_mission_type(const MAV_MISSION_TYPE mission_type) const;
    void try_send_queued_message_for_type(MAV_MISSION_TYPE type) const;

    void update_send();
    void update_receive();

    // minimum amount of time (in microseconds) that must remain in
    // the main scheduler loop before we are allowed to send any
    // mavlink messages.  We want to prioritise the main flight
    // control loop over communications
    virtual uint16_t min_loop_time_remaining_for_message_send_us() const {
        return 200;
    }

    void init();
    void setup_console();
    void setup_uarts();

    bool out_of_time() const;

    // frsky backend
    AP_Frsky_Telem *frsky;

#if !HAL_MINIMIZE_FEATURES
    // LTM backend
    AP_LTM_Telem ltm_telemetry;
    // Devo backend
    AP_DEVO_Telem devo_telemetry;
#endif

    // install an alternative protocol handler
    bool install_alternative_protocol(mavlink_channel_t chan, GCS_MAVLINK::protocol_handler_fn_t handler);

    // get the VFR_HUD throttle
    int16_t get_hud_throttle(void) const { return num_gcs()>0?chan(0)->vfr_hud_throttle():0; }

    // update uart pass-thru
    void update_passthru();

    void get_sensor_status_flags(uint32_t &present, uint32_t &enabled, uint32_t &health);
    virtual bool vehicle_initialised() const { return true; }

    virtual bool simple_input_active() const { return false; }
    virtual bool supersimple_input_active() const { return false; }

    // set message interval for a given serial port and message id
    // this function is for use by lua scripts, most consumers should use the channel level function
    MAV_RESULT set_message_interval(uint8_t port_num, uint32_t msg_id, int32_t interval_us);

    uint8_t get_channel_from_port_number(uint8_t port_num);

protected:

    virtual uint8_t sysid_this_mav() const = 0;

    virtual GCS_MAVLINK *new_gcs_mavlink_backend(GCS_MAVLINK_Parameters &params,
                                                 AP_HAL::UARTDriver &uart) = 0;

    uint32_t control_sensors_present;
    uint32_t control_sensors_enabled;
    uint32_t control_sensors_health;
    virtual void update_vehicle_sensor_status_flags() {}

    GCS_MAVLINK_Parameters chan_parameters[MAVLINK_COMM_NUM_BUFFERS];
    uint8_t _num_gcs;
    GCS_MAVLINK *_chan[MAVLINK_COMM_NUM_BUFFERS];

private:

    static GCS *_singleton;

    void create_gcs_mavlink_backend(GCS_MAVLINK_Parameters &params,
                                    AP_HAL::UARTDriver &uart);

    char statustext_printf_buffer[256+1];

    virtual AP_GPS::GPS_Status min_status_for_gps_healthy() const {
        // NO_FIX simply excludes NO_GPS
        return AP_GPS::GPS_Status::NO_FIX;
    }

    void update_sensor_status_flags();

    // time we last saw traffic from our GCS
    uint32_t _sysid_mygcs_last_seen_time_ms;

    void service_statustext(void);
#if HAL_MEM_CLASS <= HAL_MEM_CLASS_192 || CONFIG_HAL_BOARD == HAL_BOARD_SITL
    static const uint8_t _status_capacity = 7;
#else
    static const uint8_t _status_capacity = 30;
#endif

    // queue of outgoing statustext messages.  Each entry consumes 58
    // bytes of RAM on stm32
    StatusTextQueue _statustext_queue{_status_capacity};

    // true if we have already allocated protocol objects:
    bool initialised_missionitemprotocol_objects;

    // true if update_send has ever been called:
    bool update_send_has_been_called;

    // handle passthru between two UARTs
    struct {
        bool enabled;
        bool timer_installed;
        AP_HAL::UARTDriver *port1;
        AP_HAL::UARTDriver *port2;
        uint32_t start_ms;
        uint32_t last_ms;
        uint32_t last_port1_data_ms;
        uint32_t baud1;
        uint32_t baud2;
        uint8_t timeout_s;
        HAL_Semaphore sem;
    } _passthru;

    // timer called to implement pass-thru
    void passthru_timer();

    // this contains the index of the GCS_MAVLINK backend we will
    // first call update_send on.  It is incremented each time
    // GCS::update_send is called so we don't starve later links of
    // time in which they are permitted to send messages.
    uint8_t first_backend_to_send;
};

GCS &gcs();

// send text when we do have a GCS
#if !defined(HAL_BUILD_AP_PERIPH)
#define GCS_SEND_TEXT(severity, format, args...) gcs().send_text(severity, format, ##args)
#else
extern "C" {
void can_printf(const char *fmt, ...);
}
#define GCS_SEND_TEXT(severity, format, args...) (void)severity; can_printf(format, ##args)
#endif

#elif defined(HAL_BUILD_AP_PERIPH) && !defined(STM32F1)

// map send text to can_printf() on larger AP_Periph boards
extern "C" {
void can_printf(const char *fmt, ...);
}
#define GCS_SEND_TEXT(severity, format, args...) can_printf(format, ##args)

#else // HAL_NO_GCS
// empty send text when we have no GCS
#define GCS_SEND_TEXT(severity, format, args...)

#endif // HAL_NO_GCS
<|MERGE_RESOLUTION|>--- conflicted
+++ resolved
@@ -275,13 +275,10 @@
     void send_generator_status() const;
     virtual void send_winch_status() const {};
     void send_water_depth() const;
-<<<<<<< HEAD
 #if HAL_HIGH_LATENCY2_ENABLED
     void send_high_latency() const;
 #endif // HAL_HIGH_LATENCY2_ENABLED
-=======
     void send_uavionix_adsb_out_status() const;
->>>>>>> 022c1e47
 
     // lock a channel, preventing use by MAVLink
     void lock(bool _lock) {
