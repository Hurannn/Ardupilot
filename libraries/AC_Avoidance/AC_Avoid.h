<<<<<<< HEAD
#pragma once

#include <AP_Common/AP_Common.h>
#include <AP_Param/AP_Param.h>
#include <AP_Math/AP_Math.h>
#include <AC_AttitudeControl/AC_AttitudeControl.h> // Attitude controller library for sqrt controller

#define AC_AVOID_ACCEL_CMSS_MAX         100.0f  // maximum acceleration/deceleration in cm/s/s used to avoid hitting fence

// bit masks for enabled fence types.
#define AC_AVOID_DISABLED               0       // avoidance disabled
#define AC_AVOID_STOP_AT_FENCE          1       // stop at fence
#define AC_AVOID_USE_PROXIMITY_SENSOR   2       // stop based on proximity sensor output
#define AC_AVOID_STOP_AT_BEACON_FENCE   4       // stop based on beacon perimeter
#define AC_AVOID_DEFAULT                (AC_AVOID_STOP_AT_FENCE | AC_AVOID_USE_PROXIMITY_SENSOR)

// definitions for non-GPS avoidance
#define AC_AVOID_NONGPS_DIST_MAX_DEFAULT    5.0f    // objects over 5m away are ignored (default value for DIST_MAX parameter)
#define AC_AVOID_ANGLE_MAX_PERCENT          0.75f   // object avoidance max lean angle as a percentage (expressed in 0 ~ 1 range) of total vehicle max lean angle

#define AC_AVOID_ACTIVE_LIMIT_TIMEOUT_MS    500     // if limiting is active if last limit is happened in the last x ms
#define AC_AVOID_ACCEL_TIMEOUT_MS           200     // stored velocity used to calculate acceleration will be reset if avoidance is active after this many ms

/*
 * This class prevents the vehicle from leaving a polygon fence or hitting proximity-based obstacles
 * Additionally the vehicle may back up if the margin to obstacle is breached
 */
class AC_Avoid {
public:
    AC_Avoid();

    /* Do not allow copies */
    CLASS_NO_COPY(AC_Avoid);

    // get singleton instance
    static AC_Avoid *get_singleton() {
        return _singleton;
    }

    // return true if any avoidance feature is enabled
    bool enabled() const { return _enabled != AC_AVOID_DISABLED; }

    // Adjusts the desired velocity so that the vehicle can stop
    // before the fence/object.
    // kP, accel_cmss are for the horizontal axis
    // kP_z, accel_cmss_z are for vertical axis
    void adjust_velocity(Vector3f &desired_vel_cms, bool &backing_up, float kP, float accel_cmss, float kP_z, float accel_cmss_z, float dt);
    void adjust_velocity(Vector3f &desired_vel_cms, float kP, float accel_cmss, float kP_z, float accel_cmss_z, float dt) {
        bool backing_up = false;
        adjust_velocity(desired_vel_cms, backing_up, kP, accel_cmss, kP_z, accel_cmss_z, dt);
    }

    // This method limits velocity and calculates backaway velocity from various supported fences
    // Also limits vertical velocity using adjust_velocity_z method
    void adjust_velocity_fence(float kP, float accel_cmss, Vector3f &desired_vel_cms, Vector3f &backup_vel, float kP_z, float accel_cmss_z, float dt);

    // adjust desired horizontal speed so that the vehicle stops before the fence or object
    // accel (maximum acceleration/deceleration) is in m/s/s
    // heading is in radians
    // speed is in m/s
    // kP should be zero for linear response, non-zero for non-linear response
    // dt is the time since the last call in seconds
    void adjust_speed(float kP, float accel, float heading, float &speed, float dt);

    // adjust vertical climb rate so vehicle does not break the vertical fence
    void adjust_velocity_z(float kP, float accel_cmss, float& climb_rate_cms, float& backup_speed, float dt);
    void adjust_velocity_z(float kP, float accel_cmss, float& climb_rate_cms, float dt) {
        float backup_speed = 0.0f;
        adjust_velocity_z(kP, accel_cmss, climb_rate_cms, backup_speed, dt);
        if (!is_zero(backup_speed)) {
            climb_rate_cms = MIN(climb_rate_cms, backup_speed);
        }
    }
    

    // adjust roll-pitch to push vehicle away from objects
    // roll and pitch value are in centi-degrees
    // angle_max is the user defined maximum lean angle for the vehicle in centi-degrees
    void adjust_roll_pitch(float &roll, float &pitch, float angle_max);

    // enable/disable proximity based avoidance
    void proximity_avoidance_enable(bool on_off) { _proximity_enabled = on_off; }
    bool proximity_avoidance_enabled() const { return (_proximity_enabled && (_enabled & AC_AVOID_USE_PROXIMITY_SENSOR) > 0); }
    void proximity_alt_avoidance_enable(bool on_off) { _proximity_alt_enabled = on_off; }

    // helper functions

    // Limits the component of desired_vel_cms in the direction of the unit vector
    // limit_direction to be at most the maximum speed permitted by the limit_distance_cm.
    // uses velocity adjustment idea from Randy's second email on this thread:
    //   https://groups.google.com/forum/#!searchin/drones-discuss/obstacle/drones-discuss/QwUXz__WuqY/qo3G8iTLSJAJ
    void limit_velocity_2D(float kP, float accel_cmss, Vector2f &desired_vel_cms, const Vector2f& limit_direction, float limit_distance_cm, float dt);
    
    // Note: This method is used to limit velocity horizontally and vertically given a 3D desired velocity vector 
    // Limits the component of desired_vel_cms in the direction of the obstacle_vector based on the passed value of "margin"
    void limit_velocity_3D(float kP, float accel_cmss, Vector3f &desired_vel_cms, const Vector3f& limit_direction, float limit_distance_cm, float kP_z, float accel_cmss_z ,float dt);
    
     // compute the speed such that the stopping distance of the vehicle will
     // be exactly the input distance.
     // kP should be non-zero for Copter which has a non-linear response
    float get_max_speed(float kP, float accel_cmss, float distance_cm, float dt) const;

    // return margin (in meters) that the vehicle should stay from objects
    float get_margin() const { return _margin; }

    // return minimum alt (in meters) above which avoidance will be active
    float get_min_alt() const { return _alt_min; }

    // return true if limiting is active
    bool limits_active() const {return (AP_HAL::millis() - _last_limit_time) < AC_AVOID_ACTIVE_LIMIT_TIMEOUT_MS;};

    static const struct AP_Param::GroupInfo var_info[];

private:
    // behaviour types (see BEHAVE parameter)
    enum BehaviourType {
        BEHAVIOR_SLIDE = 0,
        BEHAVIOR_STOP = 1
    };

    /*
     * Limit acceleration so that change of velocity output by avoidance library is controlled
     * This helps reduce jerks and sudden movements in the vehicle
     */
    void limit_accel(const Vector3f &original_vel, Vector3f &modified_vel, float dt);

    /*
     * Adjusts the desired velocity for the circular fence.
     */
    void adjust_velocity_circle_fence(float kP, float accel_cmss, Vector2f &desired_vel_cms, Vector2f &backup_vel, float dt);

    /*
     * Adjusts the desired velocity for inclusion and exclusion polygon fences
     */
    void adjust_velocity_inclusion_and_exclusion_polygons(float kP, float accel_cmss, Vector2f &desired_vel_cms, Vector2f &backup_vel, float dt);

    /*
     * Adjusts the desired velocity for the inclusion and exclusion circles
     */
    void adjust_velocity_inclusion_circles(float kP, float accel_cmss, Vector2f &desired_vel_cms, Vector2f &backup_vel, float dt);
    void adjust_velocity_exclusion_circles(float kP, float accel_cmss, Vector2f &desired_vel_cms, Vector2f &backup_vel, float dt);

    /*
     * Adjusts the desired velocity for the beacon fence.
     */
    void adjust_velocity_beacon_fence(float kP, float accel_cmss, Vector2f &desired_vel_cms, Vector2f &backup_vel, float dt);

    /*
     * Adjusts the desired velocity based on output from the proximity sensor
     */
    void adjust_velocity_proximity(float kP, float accel_cmss, Vector3f &desired_vel_cms, Vector3f &backup_vel, float kP_z, float accel_cmss_z, float dt);

    /*
     * Adjusts the desired velocity given an array of boundary points
     * The boundary must be in Earth Frame
     * margin is the distance (in meters) that the vehicle should stop short of the polygon
     * stay_inside should be true for fences, false for exclusion polygons
     */
    void adjust_velocity_polygon(float kP, float accel_cmss, Vector2f &desired_vel_cms, Vector2f &backup_vel, const Vector2f* boundary, uint16_t num_points, float margin, float dt, bool stay_inside);

    /*
     * Computes distance required to stop, given current speed.
     */
    float get_stopping_distance(float kP, float accel_cmss, float speed_cms) const;

   /*
    * Compute the back away velocity required to avoid breaching margin
    * INPUT: This method requires the breach in margin distance (back_distance_cm), direction towards the breach (limit_direction)
    *        It then calculates the desired backup velocity and passes it on to "find_max_quadrant_velocity" method to distribute the velocity vector into respective quadrants
    * OUTPUT: The method then outputs four velocities (quad1/2/3/4_back_vel_cms), which correspond to the final desired backup velocity in each quadrant
    */
    void calc_backup_velocity_2D(float kP, float accel_cmss, Vector2f &quad1_back_vel_cms, Vector2f &qua2_back_vel_cms, Vector2f &quad3_back_vel_cms, Vector2f &quad4_back_vel_cms, float back_distance_cm, Vector2f limit_direction, float dt);
    
    /*
    * Compute the back away velocity required to avoid breaching margin, including vertical component
    * min_z_vel is <= 0, and stores the greatest velocity in the downwards direction
    * max_z_vel is >= 0, and stores the greatest velocity in the upwards direction
    * eventually max_z_vel + min_z_vel will give the final desired Z backaway velocity
    */
    void calc_backup_velocity_3D(float kP, float accel_cmss, Vector2f &quad1_back_vel_cms, Vector2f &quad2_back_vel_cms, Vector2f &quad3_back_vel_cms, Vector2f &quad4_back_vel_cms, float back_distance_cms, Vector3f limit_direction, float kp_z, float accel_cmss_z, float back_distance_z, float& min_z_vel, float& max_z_vel, float dt);
   
   /*
    * Calculate maximum velocity vector that can be formed in each quadrant 
    * This method takes the desired backup velocity, and four other velocities corresponding to each quadrant
    * The desired velocity is then fit into one of the 4 quadrant velocities as per the sign of its components
    * This ensures that we have multiple backup velocities, we can get the maximum of all of those velocities in each quadrant
    */
    void find_max_quadrant_velocity(Vector2f &desired_vel, Vector2f &quad1_vel, Vector2f &quad2_vel, Vector2f &quad3_vel, Vector2f &quad4_vel);

    /*
    * Calculate maximum velocity vector that can be formed in each quadrant and separately store max & min of vertical components
    */
    void find_max_quadrant_velocity_3D(Vector3f &desired_vel, Vector2f &quad1_vel, Vector2f &quad2_vel, Vector2f &quad3_vel, Vector2f &quad4_vel, float &max_z_vel, float &min_z_vel);

    /*
     * methods for avoidance in non-GPS flight modes
     */

    // convert distance (in meters) to a lean percentage (in 0~1 range) for use in manual flight modes
    float distance_to_lean_pct(float dist_m);

    // returns the maximum positive and negative roll and pitch percentages (in -1 ~ +1 range) based on the proximity sensor
    void get_proximity_roll_pitch_pct(float &roll_positive, float &roll_negative, float &pitch_positive, float &pitch_negative);

    // Logging function
    void Write_SimpleAvoidance(const uint8_t state, const Vector3f& desired_vel, const Vector3f& modified_vel, const bool back_up) const;

    // parameters
    AP_Int8 _enabled;
    AP_Int16 _angle_max;        // maximum lean angle to avoid obstacles (only used in non-GPS flight modes)
    AP_Float _dist_max;         // distance (in meters) from object at which obstacle avoidance will begin in non-GPS modes
    AP_Float _margin;           // vehicle will attempt to stay this distance (in meters) from objects while in GPS modes
    AP_Int8 _behavior;          // avoidance behaviour (slide or stop)
    AP_Float _backup_speed_max; // Maximum speed that will be used to back away (in m/s)
    AP_Float _alt_min;          // alt below which Proximity based avoidance is turned off
    AP_Float _accel_max;        // maximum acceleration while simple avoidance is active
    AP_Float _backup_deadzone;  // distance beyond AVOID_MARGIN parameter, after which vehicle will backaway from obstacles

    bool _proximity_enabled = true; // true if proximity sensor based avoidance is enabled (used to allow pilot to enable/disable)
    bool _proximity_alt_enabled = true; // true if proximity sensor based avoidance is enabled based on altitude
    uint32_t _last_limit_time;      // the last time a limit was active
    uint32_t _last_log_ms;          // the last time simple avoidance was logged
    Vector3f _prev_avoid_vel;       // copy of avoidance adjusted velocity

    static AC_Avoid *_singleton;
};

namespace AP {
    AC_Avoid *ac_avoid();
};
=======
#pragma once

#include <AP_Common/AP_Common.h>
#include <AP_Param/AP_Param.h>
#include <AP_Math/AP_Math.h>
#include <AC_AttitudeControl/AC_AttitudeControl.h> // Attitude controller library for sqrt controller

#define AC_AVOID_ACCEL_CMSS_MAX         100.0f  // maximum acceleration/deceleration in cm/s/s used to avoid hitting fence

// bit masks for enabled fence types.
#define AC_AVOID_DISABLED               0       // avoidance disabled
#define AC_AVOID_STOP_AT_FENCE          1       // stop at fence
#define AC_AVOID_USE_PROXIMITY_SENSOR   2       // stop based on proximity sensor output
#define AC_AVOID_STOP_AT_BEACON_FENCE   4       // stop based on beacon perimeter
#define AC_AVOID_DEFAULT                (AC_AVOID_STOP_AT_FENCE | AC_AVOID_USE_PROXIMITY_SENSOR)

// definitions for non-GPS avoidance
#define AC_AVOID_NONGPS_DIST_MAX_DEFAULT    5.0f    // objects over 5m away are ignored (default value for DIST_MAX parameter)
#define AC_AVOID_ANGLE_MAX_PERCENT          0.75f   // object avoidance max lean angle as a percentage (expressed in 0 ~ 1 range) of total vehicle max lean angle

#define AC_AVOID_ACTIVE_LIMIT_TIMEOUT_MS    500     // if limiting is active if last limit is happened in the last x ms
#define AC_AVOID_ACCEL_TIMEOUT_MS           200     // stored velocity used to calculate acceleration will be reset if avoidance is active after this many ms

/*
 * This class prevents the vehicle from leaving a polygon fence or hitting proximity-based obstacles
 * Additionally the vehicle may back up if the margin to obstacle is breached
 */
class AC_Avoid {
public:
    AC_Avoid();

    /* Do not allow copies */
    CLASS_NO_COPY(AC_Avoid);

    // get singleton instance
    static AC_Avoid *get_singleton() {
        return _singleton;
    }

    // return true if any avoidance feature is enabled
    bool enabled() const { return _enabled != AC_AVOID_DISABLED; }

    // Adjusts the desired velocity so that the vehicle can stop
    // before the fence/object.
    // kP, accel_cmss are for the horizontal axis
    // kP_z, accel_cmss_z are for vertical axis
    void adjust_velocity(Vector3f &desired_vel_cms, bool &backing_up, float kP, float accel_cmss, float kP_z, float accel_cmss_z, float dt);
    void adjust_velocity(Vector3f &desired_vel_cms, float kP, float accel_cmss, float kP_z, float accel_cmss_z, float dt) {
        bool backing_up = false;
        adjust_velocity(desired_vel_cms, backing_up, kP, accel_cmss, kP_z, accel_cmss_z, dt);
    }

    // This method limits velocity and calculates backaway velocity from various supported fences
    // Also limits vertical velocity using adjust_velocity_z method
    void adjust_velocity_fence(float kP, float accel_cmss, Vector3f &desired_vel_cms, Vector3f &backup_vel, float kP_z, float accel_cmss_z, float dt);

    // adjust desired horizontal speed so that the vehicle stops before the fence or object
    // accel (maximum acceleration/deceleration) is in m/s/s
    // heading is in radians
    // speed is in m/s
    // kP should be zero for linear response, non-zero for non-linear response
    // dt is the time since the last call in seconds
    void adjust_speed(float kP, float accel, float heading, float &speed, float dt);

    // adjust vertical climb rate so vehicle does not break the vertical fence
    void adjust_velocity_z(float kP, float accel_cmss, float& climb_rate_cms, float& backup_speed, float dt);
    void adjust_velocity_z(float kP, float accel_cmss, float& climb_rate_cms, float dt) {
        float backup_speed = 0.0f;
        adjust_velocity_z(kP, accel_cmss, climb_rate_cms, backup_speed, dt);
        if (!is_zero(backup_speed)) {
            climb_rate_cms = MIN(climb_rate_cms, backup_speed);
        }
    }
    

    // adjust roll-pitch to push vehicle away from objects
    // roll and pitch value are in centi-degrees
    // angle_max is the user defined maximum lean angle for the vehicle in centi-degrees
    void adjust_roll_pitch(float &roll, float &pitch, float angle_max);

    // enable/disable proximity based avoidance
    void proximity_avoidance_enable(bool on_off) { _proximity_enabled = on_off; }
    bool proximity_avoidance_enabled() const { return (_proximity_enabled && (_enabled & AC_AVOID_USE_PROXIMITY_SENSOR) > 0); }
    void proximity_alt_avoidance_enable(bool on_off) { _proximity_alt_enabled = on_off; }

    // helper functions

    // Limits the component of desired_vel_cms in the direction of the unit vector
    // limit_direction to be at most the maximum speed permitted by the limit_distance_cm.
    // uses velocity adjustment idea from Randy's second email on this thread:
    //   https://groups.google.com/forum/#!searchin/drones-discuss/obstacle/drones-discuss/QwUXz__WuqY/qo3G8iTLSJAJ
    void limit_velocity_2D(float kP, float accel_cmss, Vector2f &desired_vel_cms, const Vector2f& limit_direction, float limit_distance_cm, float dt);
    
    // Note: This method is used to limit velocity horizontally and vertically given a 3D desired velocity vector 
    // Limits the component of desired_vel_cms in the direction of the obstacle_vector based on the passed value of "margin"
    void limit_velocity_3D(float kP, float accel_cmss, Vector3f &desired_vel_cms, const Vector3f& limit_direction, float limit_distance_cm, float kP_z, float accel_cmss_z ,float dt);
    
     // compute the speed such that the stopping distance of the vehicle will
     // be exactly the input distance.
     // kP should be non-zero for Copter which has a non-linear response
    float get_max_speed(float kP, float accel_cmss, float distance_cm, float dt) const;

    // return margin (in meters) that the vehicle should stay from objects
    float get_margin() const { return _margin; }

    // return minimum alt (in meters) above which avoidance will be active
    float get_min_alt() const { return _alt_min; }

    // return true if limiting is active
    bool limits_active() const {return (AP_HAL::millis() - _last_limit_time) < AC_AVOID_ACTIVE_LIMIT_TIMEOUT_MS;};

    static const struct AP_Param::GroupInfo var_info[];

private:
    // behaviour types (see BEHAVE parameter)
    enum BehaviourType {
        BEHAVIOR_SLIDE = 0,
        BEHAVIOR_STOP = 1
    };

    /*
     * Limit acceleration so that change of velocity output by avoidance library is controlled
     * This helps reduce jerks and sudden movements in the vehicle
     */
    void limit_accel(const Vector3f &original_vel, Vector3f &modified_vel, float dt);

    /*
     * Adjusts the desired velocity for the circular fence.
     */
    void adjust_velocity_circle_fence(float kP, float accel_cmss, Vector2f &desired_vel_cms, Vector2f &backup_vel, float dt);

    /*
     * Adjusts the desired velocity for inclusion and exclusion polygon fences
     */
    void adjust_velocity_inclusion_and_exclusion_polygons(float kP, float accel_cmss, Vector2f &desired_vel_cms, Vector2f &backup_vel, float dt);

    /*
     * Adjusts the desired velocity for the inclusion and exclusion circles
     */
    void adjust_velocity_inclusion_circles(float kP, float accel_cmss, Vector2f &desired_vel_cms, Vector2f &backup_vel, float dt);
    void adjust_velocity_exclusion_circles(float kP, float accel_cmss, Vector2f &desired_vel_cms, Vector2f &backup_vel, float dt);

    /*
     * Adjusts the desired velocity for the beacon fence.
     */
    void adjust_velocity_beacon_fence(float kP, float accel_cmss, Vector2f &desired_vel_cms, Vector2f &backup_vel, float dt);

    /*
     * Adjusts the desired velocity based on output from the proximity sensor
     */
    void adjust_velocity_proximity(float kP, float accel_cmss, Vector3f &desired_vel_cms, Vector3f &backup_vel, float kP_z, float accel_cmss_z, float dt);

    /*
     * Adjusts the desired velocity given an array of boundary points
     * The boundary must be in Earth Frame
     * margin is the distance (in meters) that the vehicle should stop short of the polygon
     * stay_inside should be true for fences, false for exclusion polygons
     */
    void adjust_velocity_polygon(float kP, float accel_cmss, Vector2f &desired_vel_cms, Vector2f &backup_vel, const Vector2f* boundary, uint16_t num_points, float margin, float dt, bool stay_inside);

    /*
     * Computes distance required to stop, given current speed.
     */
    float get_stopping_distance(float kP, float accel_cmss, float speed_cms) const;

   /*
    * Compute the back away velocity required to avoid breaching margin
    * INPUT: This method requires the breach in margin distance (back_distance_cm), direction towards the breach (limit_direction)
    *        It then calculates the desired backup velocity and passes it on to "find_max_quadrant_velocity" method to distribute the velocity vector into respective quadrants
    * OUTPUT: The method then outputs four velocities (quad1/2/3/4_back_vel_cms), which correspond to the final desired backup velocity in each quadrant
    */
    void calc_backup_velocity_2D(float kP, float accel_cmss, Vector2f &quad1_back_vel_cms, Vector2f &qua2_back_vel_cms, Vector2f &quad3_back_vel_cms, Vector2f &quad4_back_vel_cms, float back_distance_cm, Vector2f limit_direction, float dt);
    
    /*
    * Compute the back away velocity required to avoid breaching margin, including vertical component
    * min_z_vel is <= 0, and stores the greatest velocity in the downwards direction
    * max_z_vel is >= 0, and stores the greatest velocity in the upwards direction
    * eventually max_z_vel + min_z_vel will give the final desired Z backaway velocity
    */
    void calc_backup_velocity_3D(float kP, float accel_cmss, Vector2f &quad1_back_vel_cms, Vector2f &quad2_back_vel_cms, Vector2f &quad3_back_vel_cms, Vector2f &quad4_back_vel_cms, float back_distance_cms, Vector3f limit_direction, float kp_z, float accel_cmss_z, float back_distance_z, float& min_z_vel, float& max_z_vel, float dt);
   
   /*
    * Calculate maximum velocity vector that can be formed in each quadrant 
    * This method takes the desired backup velocity, and four other velocities corresponding to each quadrant
    * The desired velocity is then fit into one of the 4 quadrant velocities as per the sign of its components
    * This ensures that we have multiple backup velocities, we can get the maximum of all of those velocities in each quadrant
    */
    void find_max_quadrant_velocity(Vector2f &desired_vel, Vector2f &quad1_vel, Vector2f &quad2_vel, Vector2f &quad3_vel, Vector2f &quad4_vel);

    /*
    * Calculate maximum velocity vector that can be formed in each quadrant and separately store max & min of vertical components
    */
    void find_max_quadrant_velocity_3D(Vector3f &desired_vel, Vector2f &quad1_vel, Vector2f &quad2_vel, Vector2f &quad3_vel, Vector2f &quad4_vel, float &max_z_vel, float &min_z_vel);

    /*
     * methods for avoidance in non-GPS flight modes
     */

    // convert distance (in meters) to a lean percentage (in 0~1 range) for use in manual flight modes
    float distance_to_lean_pct(float dist_m);

    // returns the maximum positive and negative roll and pitch percentages (in -1 ~ +1 range) based on the proximity sensor
    void get_proximity_roll_pitch_pct(float &roll_positive, float &roll_negative, float &pitch_positive, float &pitch_negative);

    // Logging function
    void Write_SimpleAvoidance(const uint8_t state, const Vector3f& desired_vel, const Vector3f& modified_vel, const bool back_up) const;

    // parameters
    AP_Int8 _enabled;
    AP_Int16 _angle_max;           // maximum lean angle to avoid obstacles (only used in non-GPS flight modes)
    AP_Float _dist_max;            // distance (in meters) from object at which obstacle avoidance will begin in non-GPS modes
    AP_Float _margin;              // vehicle will attempt to stay this distance (in meters) from objects while in GPS modes
    AP_Int8 _behavior;             // avoidance behaviour (slide or stop)
    AP_Float _backup_speed_xy_max; // Maximum speed that will be used to back away horizontally (in m/s)
    AP_Float _backup_speed_z_max;  // Maximum speed that will be used to back away verticality (in m/s)
    AP_Float _alt_min;             // alt below which Proximity based avoidance is turned off
    AP_Float _accel_max;           // maximum acceleration while simple avoidance is active
    AP_Float _backup_deadzone;     // distance beyond AVOID_MARGIN parameter, after which vehicle will backaway from obstacles

    bool _proximity_enabled = true; // true if proximity sensor based avoidance is enabled (used to allow pilot to enable/disable)
    bool _proximity_alt_enabled = true; // true if proximity sensor based avoidance is enabled based on altitude
    uint32_t _last_limit_time;      // the last time a limit was active
    uint32_t _last_log_ms;          // the last time simple avoidance was logged
    Vector3f _prev_avoid_vel;       // copy of avoidance adjusted velocity

    static AC_Avoid *_singleton;
};

namespace AP {
    AC_Avoid *ac_avoid();
};
>>>>>>> fd81aaee
<|MERGE_RESOLUTION|>--- conflicted
+++ resolved
@@ -1,235 +1,3 @@
-<<<<<<< HEAD
-#pragma once
-
-#include <AP_Common/AP_Common.h>
-#include <AP_Param/AP_Param.h>
-#include <AP_Math/AP_Math.h>
-#include <AC_AttitudeControl/AC_AttitudeControl.h> // Attitude controller library for sqrt controller
-
-#define AC_AVOID_ACCEL_CMSS_MAX         100.0f  // maximum acceleration/deceleration in cm/s/s used to avoid hitting fence
-
-// bit masks for enabled fence types.
-#define AC_AVOID_DISABLED               0       // avoidance disabled
-#define AC_AVOID_STOP_AT_FENCE          1       // stop at fence
-#define AC_AVOID_USE_PROXIMITY_SENSOR   2       // stop based on proximity sensor output
-#define AC_AVOID_STOP_AT_BEACON_FENCE   4       // stop based on beacon perimeter
-#define AC_AVOID_DEFAULT                (AC_AVOID_STOP_AT_FENCE | AC_AVOID_USE_PROXIMITY_SENSOR)
-
-// definitions for non-GPS avoidance
-#define AC_AVOID_NONGPS_DIST_MAX_DEFAULT    5.0f    // objects over 5m away are ignored (default value for DIST_MAX parameter)
-#define AC_AVOID_ANGLE_MAX_PERCENT          0.75f   // object avoidance max lean angle as a percentage (expressed in 0 ~ 1 range) of total vehicle max lean angle
-
-#define AC_AVOID_ACTIVE_LIMIT_TIMEOUT_MS    500     // if limiting is active if last limit is happened in the last x ms
-#define AC_AVOID_ACCEL_TIMEOUT_MS           200     // stored velocity used to calculate acceleration will be reset if avoidance is active after this many ms
-
-/*
- * This class prevents the vehicle from leaving a polygon fence or hitting proximity-based obstacles
- * Additionally the vehicle may back up if the margin to obstacle is breached
- */
-class AC_Avoid {
-public:
-    AC_Avoid();
-
-    /* Do not allow copies */
-    CLASS_NO_COPY(AC_Avoid);
-
-    // get singleton instance
-    static AC_Avoid *get_singleton() {
-        return _singleton;
-    }
-
-    // return true if any avoidance feature is enabled
-    bool enabled() const { return _enabled != AC_AVOID_DISABLED; }
-
-    // Adjusts the desired velocity so that the vehicle can stop
-    // before the fence/object.
-    // kP, accel_cmss are for the horizontal axis
-    // kP_z, accel_cmss_z are for vertical axis
-    void adjust_velocity(Vector3f &desired_vel_cms, bool &backing_up, float kP, float accel_cmss, float kP_z, float accel_cmss_z, float dt);
-    void adjust_velocity(Vector3f &desired_vel_cms, float kP, float accel_cmss, float kP_z, float accel_cmss_z, float dt) {
-        bool backing_up = false;
-        adjust_velocity(desired_vel_cms, backing_up, kP, accel_cmss, kP_z, accel_cmss_z, dt);
-    }
-
-    // This method limits velocity and calculates backaway velocity from various supported fences
-    // Also limits vertical velocity using adjust_velocity_z method
-    void adjust_velocity_fence(float kP, float accel_cmss, Vector3f &desired_vel_cms, Vector3f &backup_vel, float kP_z, float accel_cmss_z, float dt);
-
-    // adjust desired horizontal speed so that the vehicle stops before the fence or object
-    // accel (maximum acceleration/deceleration) is in m/s/s
-    // heading is in radians
-    // speed is in m/s
-    // kP should be zero for linear response, non-zero for non-linear response
-    // dt is the time since the last call in seconds
-    void adjust_speed(float kP, float accel, float heading, float &speed, float dt);
-
-    // adjust vertical climb rate so vehicle does not break the vertical fence
-    void adjust_velocity_z(float kP, float accel_cmss, float& climb_rate_cms, float& backup_speed, float dt);
-    void adjust_velocity_z(float kP, float accel_cmss, float& climb_rate_cms, float dt) {
-        float backup_speed = 0.0f;
-        adjust_velocity_z(kP, accel_cmss, climb_rate_cms, backup_speed, dt);
-        if (!is_zero(backup_speed)) {
-            climb_rate_cms = MIN(climb_rate_cms, backup_speed);
-        }
-    }
-    
-
-    // adjust roll-pitch to push vehicle away from objects
-    // roll and pitch value are in centi-degrees
-    // angle_max is the user defined maximum lean angle for the vehicle in centi-degrees
-    void adjust_roll_pitch(float &roll, float &pitch, float angle_max);
-
-    // enable/disable proximity based avoidance
-    void proximity_avoidance_enable(bool on_off) { _proximity_enabled = on_off; }
-    bool proximity_avoidance_enabled() const { return (_proximity_enabled && (_enabled & AC_AVOID_USE_PROXIMITY_SENSOR) > 0); }
-    void proximity_alt_avoidance_enable(bool on_off) { _proximity_alt_enabled = on_off; }
-
-    // helper functions
-
-    // Limits the component of desired_vel_cms in the direction of the unit vector
-    // limit_direction to be at most the maximum speed permitted by the limit_distance_cm.
-    // uses velocity adjustment idea from Randy's second email on this thread:
-    //   https://groups.google.com/forum/#!searchin/drones-discuss/obstacle/drones-discuss/QwUXz__WuqY/qo3G8iTLSJAJ
-    void limit_velocity_2D(float kP, float accel_cmss, Vector2f &desired_vel_cms, const Vector2f& limit_direction, float limit_distance_cm, float dt);
-    
-    // Note: This method is used to limit velocity horizontally and vertically given a 3D desired velocity vector 
-    // Limits the component of desired_vel_cms in the direction of the obstacle_vector based on the passed value of "margin"
-    void limit_velocity_3D(float kP, float accel_cmss, Vector3f &desired_vel_cms, const Vector3f& limit_direction, float limit_distance_cm, float kP_z, float accel_cmss_z ,float dt);
-    
-     // compute the speed such that the stopping distance of the vehicle will
-     // be exactly the input distance.
-     // kP should be non-zero for Copter which has a non-linear response
-    float get_max_speed(float kP, float accel_cmss, float distance_cm, float dt) const;
-
-    // return margin (in meters) that the vehicle should stay from objects
-    float get_margin() const { return _margin; }
-
-    // return minimum alt (in meters) above which avoidance will be active
-    float get_min_alt() const { return _alt_min; }
-
-    // return true if limiting is active
-    bool limits_active() const {return (AP_HAL::millis() - _last_limit_time) < AC_AVOID_ACTIVE_LIMIT_TIMEOUT_MS;};
-
-    static const struct AP_Param::GroupInfo var_info[];
-
-private:
-    // behaviour types (see BEHAVE parameter)
-    enum BehaviourType {
-        BEHAVIOR_SLIDE = 0,
-        BEHAVIOR_STOP = 1
-    };
-
-    /*
-     * Limit acceleration so that change of velocity output by avoidance library is controlled
-     * This helps reduce jerks and sudden movements in the vehicle
-     */
-    void limit_accel(const Vector3f &original_vel, Vector3f &modified_vel, float dt);
-
-    /*
-     * Adjusts the desired velocity for the circular fence.
-     */
-    void adjust_velocity_circle_fence(float kP, float accel_cmss, Vector2f &desired_vel_cms, Vector2f &backup_vel, float dt);
-
-    /*
-     * Adjusts the desired velocity for inclusion and exclusion polygon fences
-     */
-    void adjust_velocity_inclusion_and_exclusion_polygons(float kP, float accel_cmss, Vector2f &desired_vel_cms, Vector2f &backup_vel, float dt);
-
-    /*
-     * Adjusts the desired velocity for the inclusion and exclusion circles
-     */
-    void adjust_velocity_inclusion_circles(float kP, float accel_cmss, Vector2f &desired_vel_cms, Vector2f &backup_vel, float dt);
-    void adjust_velocity_exclusion_circles(float kP, float accel_cmss, Vector2f &desired_vel_cms, Vector2f &backup_vel, float dt);
-
-    /*
-     * Adjusts the desired velocity for the beacon fence.
-     */
-    void adjust_velocity_beacon_fence(float kP, float accel_cmss, Vector2f &desired_vel_cms, Vector2f &backup_vel, float dt);
-
-    /*
-     * Adjusts the desired velocity based on output from the proximity sensor
-     */
-    void adjust_velocity_proximity(float kP, float accel_cmss, Vector3f &desired_vel_cms, Vector3f &backup_vel, float kP_z, float accel_cmss_z, float dt);
-
-    /*
-     * Adjusts the desired velocity given an array of boundary points
-     * The boundary must be in Earth Frame
-     * margin is the distance (in meters) that the vehicle should stop short of the polygon
-     * stay_inside should be true for fences, false for exclusion polygons
-     */
-    void adjust_velocity_polygon(float kP, float accel_cmss, Vector2f &desired_vel_cms, Vector2f &backup_vel, const Vector2f* boundary, uint16_t num_points, float margin, float dt, bool stay_inside);
-
-    /*
-     * Computes distance required to stop, given current speed.
-     */
-    float get_stopping_distance(float kP, float accel_cmss, float speed_cms) const;
-
-   /*
-    * Compute the back away velocity required to avoid breaching margin
-    * INPUT: This method requires the breach in margin distance (back_distance_cm), direction towards the breach (limit_direction)
-    *        It then calculates the desired backup velocity and passes it on to "find_max_quadrant_velocity" method to distribute the velocity vector into respective quadrants
-    * OUTPUT: The method then outputs four velocities (quad1/2/3/4_back_vel_cms), which correspond to the final desired backup velocity in each quadrant
-    */
-    void calc_backup_velocity_2D(float kP, float accel_cmss, Vector2f &quad1_back_vel_cms, Vector2f &qua2_back_vel_cms, Vector2f &quad3_back_vel_cms, Vector2f &quad4_back_vel_cms, float back_distance_cm, Vector2f limit_direction, float dt);
-    
-    /*
-    * Compute the back away velocity required to avoid breaching margin, including vertical component
-    * min_z_vel is <= 0, and stores the greatest velocity in the downwards direction
-    * max_z_vel is >= 0, and stores the greatest velocity in the upwards direction
-    * eventually max_z_vel + min_z_vel will give the final desired Z backaway velocity
-    */
-    void calc_backup_velocity_3D(float kP, float accel_cmss, Vector2f &quad1_back_vel_cms, Vector2f &quad2_back_vel_cms, Vector2f &quad3_back_vel_cms, Vector2f &quad4_back_vel_cms, float back_distance_cms, Vector3f limit_direction, float kp_z, float accel_cmss_z, float back_distance_z, float& min_z_vel, float& max_z_vel, float dt);
-   
-   /*
-    * Calculate maximum velocity vector that can be formed in each quadrant 
-    * This method takes the desired backup velocity, and four other velocities corresponding to each quadrant
-    * The desired velocity is then fit into one of the 4 quadrant velocities as per the sign of its components
-    * This ensures that we have multiple backup velocities, we can get the maximum of all of those velocities in each quadrant
-    */
-    void find_max_quadrant_velocity(Vector2f &desired_vel, Vector2f &quad1_vel, Vector2f &quad2_vel, Vector2f &quad3_vel, Vector2f &quad4_vel);
-
-    /*
-    * Calculate maximum velocity vector that can be formed in each quadrant and separately store max & min of vertical components
-    */
-    void find_max_quadrant_velocity_3D(Vector3f &desired_vel, Vector2f &quad1_vel, Vector2f &quad2_vel, Vector2f &quad3_vel, Vector2f &quad4_vel, float &max_z_vel, float &min_z_vel);
-
-    /*
-     * methods for avoidance in non-GPS flight modes
-     */
-
-    // convert distance (in meters) to a lean percentage (in 0~1 range) for use in manual flight modes
-    float distance_to_lean_pct(float dist_m);
-
-    // returns the maximum positive and negative roll and pitch percentages (in -1 ~ +1 range) based on the proximity sensor
-    void get_proximity_roll_pitch_pct(float &roll_positive, float &roll_negative, float &pitch_positive, float &pitch_negative);
-
-    // Logging function
-    void Write_SimpleAvoidance(const uint8_t state, const Vector3f& desired_vel, const Vector3f& modified_vel, const bool back_up) const;
-
-    // parameters
-    AP_Int8 _enabled;
-    AP_Int16 _angle_max;        // maximum lean angle to avoid obstacles (only used in non-GPS flight modes)
-    AP_Float _dist_max;         // distance (in meters) from object at which obstacle avoidance will begin in non-GPS modes
-    AP_Float _margin;           // vehicle will attempt to stay this distance (in meters) from objects while in GPS modes
-    AP_Int8 _behavior;          // avoidance behaviour (slide or stop)
-    AP_Float _backup_speed_max; // Maximum speed that will be used to back away (in m/s)
-    AP_Float _alt_min;          // alt below which Proximity based avoidance is turned off
-    AP_Float _accel_max;        // maximum acceleration while simple avoidance is active
-    AP_Float _backup_deadzone;  // distance beyond AVOID_MARGIN parameter, after which vehicle will backaway from obstacles
-
-    bool _proximity_enabled = true; // true if proximity sensor based avoidance is enabled (used to allow pilot to enable/disable)
-    bool _proximity_alt_enabled = true; // true if proximity sensor based avoidance is enabled based on altitude
-    uint32_t _last_limit_time;      // the last time a limit was active
-    uint32_t _last_log_ms;          // the last time simple avoidance was logged
-    Vector3f _prev_avoid_vel;       // copy of avoidance adjusted velocity
-
-    static AC_Avoid *_singleton;
-};
-
-namespace AP {
-    AC_Avoid *ac_avoid();
-};
-=======
 #pragma once
 
 #include <AP_Common/AP_Common.h>
@@ -460,5 +228,4 @@
 
 namespace AP {
     AC_Avoid *ac_avoid();
-};
->>>>>>> fd81aaee
+};