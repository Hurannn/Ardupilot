/*
   This program is free software: you can redistribute it and/or modify
   it under the terms of the GNU General Public License as published by
   the Free Software Foundation, either version 3 of the License, or
   (at your option) any later version.

   This program is distributed in the hope that it will be useful,
   but WITHOUT ANY WARRANTY; without even the implied warranty of
   MERCHANTABILITY or FITNESS FOR A PARTICULAR PURPOSE.  See the
   GNU General Public License for more details.

   You should have received a copy of the GNU General Public License
   along with this program.  If not, see <http://www.gnu.org/licenses/>.
*/
#pragma once

#include <AP_HAL/AP_HAL.h>
#include <AP_AHRS/AP_AHRS.h>
#include <AP_BattMonitor/AP_BattMonitor.h>
#include <AP_Notify/AP_Notify.h>
#include <AP_RangeFinder/AP_RangeFinder.h>
#include <AP_InertialSensor/AP_InertialSensor.h>
#include <AP_SerialManager/AP_SerialManager.h>
#include <AP_HAL/utility/RingBuffer.h>

#define FRSKY_TELEM_PAYLOAD_STATUS_CAPACITY          5 // size of the message buffer queue (max number of messages waiting to be sent)

/* 
for FrSky D protocol (D-receivers)
*/
// FrSky sensor hub data IDs
#define DATA_ID_GPS_ALT_BP          0x01
#define DATA_ID_TEMP1               0x02
#define DATA_ID_FUEL                0x04
#define DATA_ID_TEMP2               0x05
#define DATA_ID_GPS_ALT_AP          0x09
#define DATA_ID_BARO_ALT_BP         0x10
#define DATA_ID_GPS_SPEED_BP        0x11
#define DATA_ID_GPS_LONG_BP         0x12
#define DATA_ID_GPS_LAT_BP          0x13
#define DATA_ID_GPS_COURS_BP        0x14
#define DATA_ID_GPS_SPEED_AP        0x19
#define DATA_ID_GPS_LONG_AP         0x1A
#define DATA_ID_GPS_LAT_AP          0x1B
#define DATA_ID_BARO_ALT_AP         0x21
#define DATA_ID_GPS_LONG_EW         0x22
#define DATA_ID_GPS_LAT_NS          0x23
#define DATA_ID_CURRENT             0x28
#define DATA_ID_VFAS                0x39

#define START_STOP_D                0x5E
#define BYTESTUFF_D                 0x5D

/* 
for FrSky SPort and SPort Passthrough (OpenTX) protocols (X-receivers)
*/
// FrSky Sensor IDs
#define SENSOR_ID_VARIO             0x00 // Sensor ID  0
#define SENSOR_ID_FAS               0x22 // Sensor ID  2
#define SENSOR_ID_GPS               0x83 // Sensor ID  3
#define SENSOR_ID_SP2UR             0xC6 // Sensor ID  6
#define SENSOR_ID_28                0x1B // Sensor ID 28

// FrSky data IDs
#define GPS_LONG_LATI_FIRST_ID      0x0800
#define DIY_FIRST_ID                0x5000

#define START_STOP_SPORT            0x7E
#define BYTESTUFF_SPORT             0x7D

/* 
for FrSky SPort Passthrough
*/
// data bits preparation
// for parameter data
#define PARAM_ID_OFFSET             24
#define PARAM_VALUE_LIMIT           0xFFFFFF
// for gps status data
#define GPS_SATS_LIMIT              0xF
#define GPS_STATUS_LIMIT            0x3
#define GPS_STATUS_OFFSET           4
#define GPS_HDOP_OFFSET             6
#define GPS_ADVSTATUS_OFFSET        14
#define GPS_ALTMSL_OFFSET           22
// for battery data
#define BATT_VOLTAGE_LIMIT          0x1FF
#define BATT_CURRENT_OFFSET         9
#define BATT_TOTALMAH_LIMIT         0x7FFF
#define BATT_TOTALMAH_OFFSET        17
// for autopilot status data
#define AP_CONTROL_MODE_LIMIT       0x1F
#define AP_SSIMPLE_FLAGS            0x6
#define AP_SSIMPLE_OFFSET           4
#define AP_LANDCOMPLETE_FLAG        0x80
#define AP_INITIALIZED_FLAG         0x2000
#define AP_ARMED_OFFSET             8
#define AP_BATT_FS_OFFSET           9
#define AP_EKF_FS_OFFSET            10
#define AP_IMU_TEMP_MIN             19.0f
<<<<<<< HEAD
 #define AP_IMU_TEMP_MAX            82.0f
 #define AP_IMU_TEMP_OFFSET         26
=======
#define AP_IMU_TEMP_MAX             82.0f
#define AP_IMU_TEMP_OFFSET          26
>>>>>>> 3e7cd5a7
// for home position related data
#define HOME_ALT_OFFSET             12
#define HOME_BEARING_LIMIT          0x7F
#define HOME_BEARING_OFFSET         25
// for velocity and yaw data
#define VELANDYAW_XYVEL_OFFSET      9
#define VELANDYAW_YAW_LIMIT         0x7FF
#define VELANDYAW_YAW_OFFSET        17
// for attitude (roll, pitch) and range data
#define ATTIANDRNG_ROLL_LIMIT       0x7FF
#define ATTIANDRNG_PITCH_LIMIT      0x3FF
#define ATTIANDRNG_PITCH_OFFSET     11
#define ATTIANDRNG_RNGFND_OFFSET    21



class AP_Frsky_Telem {
public:
    AP_Frsky_Telem(AP_AHRS &ahrs, const AP_BattMonitor &battery, const RangeFinder &rng);

    /* Do not allow copies */
    AP_Frsky_Telem(const AP_Frsky_Telem &other) = delete;
    AP_Frsky_Telem &operator=(const AP_Frsky_Telem&) = delete;

    // init - perform required initialisation
    void init(const AP_SerialManager &serial_manager,
              const uint8_t mav_type,
              const uint32_t *ap_valuep = nullptr);

    // add statustext message to FrSky lib message queue
    void queue_message(MAV_SEVERITY severity, const char *text);

    // update flight control mode. The control mode is vehicle type specific
    void update_control_mode(uint8_t mode) { _ap.control_mode = mode; }

    // update whether we're flying (used for Plane)
    // set land_complete flag to 0 if is_flying
    // set land_complete flag to 1 if not flying
    void set_is_flying(bool is_flying) { (is_flying) ? (_ap.value &= ~AP_LANDCOMPLETE_FLAG) : (_ap.value |= AP_LANDCOMPLETE_FLAG); }

    // update error mask of sensors and subsystems. The mask uses the
    // MAV_SYS_STATUS_* values from mavlink. If a bit is set then it
    // indicates that the sensor or subsystem is present but not
    // functioning correctly
    void update_sensor_status_flags(uint32_t error_mask) { _ap.sensor_status_flags = error_mask; }

    static ObjectArray<mavlink_statustext_t> _statustext_queue;

    void set_frame_string(const char *string) { _frame_string = string; }

private:
    AP_AHRS &_ahrs;
    const AP_BattMonitor &_battery;
    const RangeFinder &_rng;
    AP_HAL::UARTDriver *_port;                  // UART used to send data to FrSky receiver
    AP_SerialManager::SerialProtocol _protocol; // protocol used - detected using SerialManager's SERIAL#_PROTOCOL parameter
    bool _initialised_uart;
    uint16_t _crc;

    const char *_frame_string;

    struct
    {
        uint8_t mav_type; // frame type (see MAV_TYPE in Mavlink definition file common.h)
    } _params;
    
    struct
    {
        uint8_t control_mode;
        uint32_t value;
        const uint32_t *valuep;
        uint32_t sensor_status_flags;
    } _ap;

    uint32_t check_sensor_status_timer;
    uint32_t check_ekf_status_timer;
    uint8_t _paramID;
    
    struct
    {
        char lat_ns, lon_ew;
        uint16_t latdddmm;
        uint16_t latmmmm;
        uint16_t londddmm;
        uint16_t lonmmmm;
        uint16_t alt_gps_meters;
        uint16_t alt_gps_cm;
        uint16_t alt_nav_meters;
        uint16_t alt_nav_cm;
        int16_t speed_in_meter;
        uint16_t speed_in_centimeter;
    } _gps;

    struct
    {
        uint8_t new_byte;
        bool send_attiandrng;
        bool send_latitude;
        uint32_t params_timer;
        uint32_t ap_status_timer;
        uint32_t batt_timer;
        uint32_t batt_timer2;
        uint32_t gps_status_timer;
        uint32_t home_timer;
        uint32_t velandyaw_timer;
        uint32_t gps_latlng_timer;
    } _passthrough;
    
    struct
    {
        bool sport_status;
        uint8_t fas_call;
        uint8_t gps_call;
        uint8_t vario_call;
        uint8_t various_call;
    } _SPort;
    
    struct
    {
        uint32_t last_200ms_frame;
        uint32_t last_1000ms_frame;
    } _D;
    
    struct
    {
        uint32_t chunk; // a "chunk" (four characters/bytes) at a time of the queued message to be sent
        uint8_t repeats; // send each message "chunk" 3 times to make sure the entire messsage gets through without getting cut
        uint8_t char_index; // index of which character to get in the message
    } _msg_chunk;
    
    // main transmission function when protocol is FrSky SPort Passthrough (OpenTX)
    void send_SPort_Passthrough(void);
    // main transmission function when protocol is FrSky SPort
    void send_SPort(void);
    // main transmission function when protocol is FrSky D
    void send_D(void);
    // tick - main call to send updates to transmitter (called by scheduler at 1kHz)
    void tick(void);

    // methods related to the nuts-and-bolts of sending data
    void calc_crc(uint8_t byte);
    void send_crc(void);
    void send_byte(uint8_t value);
    void send_uint32(uint16_t id, uint32_t data);
    void send_uint16(uint16_t id, uint16_t data);

    // methods to convert flight controller data to FrSky SPort Passthrough (OpenTX) format
    bool get_next_msg_chunk(void);
    void check_sensor_status_flags(void);
    void check_ekf_status(void);
    uint32_t calc_param(void);
    uint32_t calc_gps_latlng(bool *send_latitude);
    uint32_t calc_gps_status(void);
    uint32_t calc_batt(uint8_t instance);
    uint32_t calc_ap_status(void);
    uint32_t calc_home(void);
    uint32_t calc_velandyaw(void);
    uint32_t calc_attiandrng(void);
    uint16_t prep_number(int32_t number, uint8_t digits, uint8_t power);

    // methods to convert flight controller data to FrSky D or SPort format
    void calc_nav_alt(void);
    float format_gps(float dec);
    void calc_gps_position(void);
};<|MERGE_RESOLUTION|>--- conflicted
+++ resolved
@@ -96,14 +96,6 @@
 #define AP_ARMED_OFFSET             8
 #define AP_BATT_FS_OFFSET           9
 #define AP_EKF_FS_OFFSET            10
-#define AP_IMU_TEMP_MIN             19.0f
-<<<<<<< HEAD
- #define AP_IMU_TEMP_MAX            82.0f
- #define AP_IMU_TEMP_OFFSET         26
-=======
-#define AP_IMU_TEMP_MAX             82.0f
-#define AP_IMU_TEMP_OFFSET          26
->>>>>>> 3e7cd5a7
 // for home position related data
 #define HOME_ALT_OFFSET             12
 #define HOME_BEARING_LIMIT          0x7F
