#include "mode.h"
#include "Plane.h"

bool ModeGuided::_enter()
{
    plane.guided_throttle_passthru = false;
    /*
      when entering guided mode we set the target as the current
      location. This matches the behaviour of the copter code
    */
    plane.guided_WP_loc = plane.current_loc;

#if HAL_QUADPLANE_ENABLED
    if (plane.quadplane.guided_mode_enabled()) {
        /*
          if using Q_GUIDED_MODE then project forward by the stopping distance
        */
        plane.guided_WP_loc.offset_bearing(degrees(plane.ahrs.groundspeed_vector().angle()),
                                           plane.quadplane.stopping_distance());
    }
#endif

    plane.set_guided_WP();

    const int32_t targetAngle = plane.g.hm_target_angle;
    const int32_t relative_altitude_cm = plane.adjusted_relative_altitude_cm() * 0.01;

    currentBearing = wrap_360_cd(plane.ahrs.yaw_sensor) + targetAngle * 100;
    minAlt = constrain_float(relative_altitude_cm - plane.g.hm_alt_diff, plane.g.hm_min_alt, relative_altitude_cm);

    hal.console->printf("Hd: %ld ; Tgt_Hd %ld\n", wrap_360_cd(plane.ahrs.yaw_sensor), currentBearing);
    hal.console->printf("min altitude: %f \n", minAlt);

    stopRoll = false;
    stopPitch = false;
    return true;
}

void ModeGuided::update()
{
#if HAL_QUADPLANE_ENABLED
    if (plane.auto_state.vtol_loiter && plane.quadplane.available()) {
        plane.quadplane.guided_update();
<<<<<<< HEAD
    } else {
        uint32_t now = AP_HAL::millis();

        int32_t diff = currentBearing - wrap_360_cd(plane.ahrs.yaw_sensor);
        bool shouldRoll = abs(diff) > plane.g.hm_deg_eps;
        bool shouldPitch = plane.adjusted_relative_altitude_cm() * 0.01 > minAlt;

        if (shouldRoll && shouldPitch && !stopRoll) {
            gcs().send_text(MAV_SEVERITY_INFO, "Tgt_Hd: %f \n", diff * 0.01);
            plane.guided_state.forced_rpy_cd.x = diff;
            plane.guided_state.last_forced_rpy_ms.x = now;

            plane.guided_state.forced_rpy_cd.y = 1;
            plane.guided_state.last_forced_rpy_ms.y = now;
        }
        else if (shouldPitch && !stopPitch) {
            gcs().send_text(MAV_SEVERITY_INFO, "Tgt_Alt: %f \n", plane.adjusted_relative_altitude_cm() * 0.01 - minAlt);
            stopRoll = true;
            plane.guided_state.forced_rpy_cd.x = 1;
            plane.guided_state.last_forced_rpy_ms.x = now;

            plane.guided_state.forced_rpy_cd.y = plane.g.hm_attack_angle * 100;
            plane.guided_state.last_forced_rpy_ms.y = now;

            plane.guided_state.forced_throttle = plane.g.hm_attack_thr;
            plane.guided_state.last_forced_throttle_ms = now;
        }
        else {
            stopPitch = true;

            plane.guided_state.last_forced_rpy_ms.zero();
            plane.guided_state.last_forced_throttle_ms = 0;

            plane.set_mode(plane.mode_rtl, ModeReason::MISSION_END);
        }

        plane.calc_nav_roll();
        plane.calc_nav_pitch();
        plane.calc_throttle();
=======
        return;
>>>>>>> 5b0f1b17
    }
#endif
    plane.calc_nav_roll();
    plane.calc_nav_pitch();
    plane.calc_throttle();
}

void ModeGuided::navigate()
{
    // Zero indicates to use WP_LOITER_RAD
    plane.update_loiter(0);
}<|MERGE_RESOLUTION|>--- conflicted
+++ resolved
@@ -41,9 +41,10 @@
 #if HAL_QUADPLANE_ENABLED
     if (plane.auto_state.vtol_loiter && plane.quadplane.available()) {
         plane.quadplane.guided_update();
-<<<<<<< HEAD
-    } else {
-        uint32_t now = AP_HAL::millis();
+        return;
+    }
+#endif
+    uint32_t now = AP_HAL::millis();
 
         int32_t diff = currentBearing - wrap_360_cd(plane.ahrs.yaw_sensor);
         bool shouldRoll = abs(diff) > plane.g.hm_deg_eps;
@@ -81,14 +82,7 @@
         plane.calc_nav_roll();
         plane.calc_nav_pitch();
         plane.calc_throttle();
-=======
-        return;
->>>>>>> 5b0f1b17
-    }
-#endif
-    plane.calc_nav_roll();
-    plane.calc_nav_pitch();
-    plane.calc_throttle();
+
 }
 
 void ModeGuided::navigate()
