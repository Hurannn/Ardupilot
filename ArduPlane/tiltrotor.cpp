<<<<<<< HEAD
#include "tiltrotor.h"
#include "Plane.h"

#if HAL_QUADPLANE_ENABLED
const AP_Param::GroupInfo Tiltrotor::var_info[] = {

    // @Param: ENABLE
    // @DisplayName: Enable Tiltrotor functionality
    // @Values: 0:Disable, 1:Enable
    // @Description: This enables Tiltrotor functionality
    // @User: Standard
    // @RebootRequired: True
    AP_GROUPINFO_FLAGS("ENABLE", 1, Tiltrotor, enable, 0, AP_PARAM_FLAG_ENABLE),

    // @Param: MASK
    // @DisplayName: Tiltrotor mask
    // @Description: This is a bitmask of motors that are tiltable in a tiltrotor (or tiltwing). The mask is in terms of the standard motor order for the frame type.
    // @User: Standard
    // @Bitmask: 0:Motor 1, 1:Motor 2, 2:Motor 3, 3:Motor 4, 4:Motor 5, 5:Motor 6, 6:Motor 7, 7:Motor 8, 8:Motor 9, 9:Motor 10, 10:Motor 11, 11:Motor 12
    AP_GROUPINFO("MASK", 2, Tiltrotor, tilt_mask, 0),

    // @Param: RATE_UP
    // @DisplayName: Tiltrotor upwards tilt rate
    // @Description: This is the maximum speed at which the motor angle will change for a tiltrotor when moving from forward flight to hover
    // @Units: deg/s
    // @Increment: 1
    // @Range: 10 300
    // @User: Standard
    AP_GROUPINFO("RATE_UP", 3, Tiltrotor, max_rate_up_dps, 40),

    // @Param: MAX
    // @DisplayName: Tiltrotor maximum VTOL angle
    // @Description: This is the maximum angle of the tiltable motors at which multicopter control will be enabled. Beyond this angle the plane will fly solely as a fixed wing aircraft and the motors will tilt to their maximum angle at the TILT_RATE
    // @Units: deg
    // @Increment: 1
    // @Range: 20 80
    // @User: Standard
    AP_GROUPINFO("MAX", 4, Tiltrotor, max_angle_deg, 45),

    // @Param: TYPE
    // @DisplayName: Tiltrotor type
    // @Description: This is the type of tiltrotor when TILT_MASK is non-zero. A continuous tiltrotor can tilt the rotors to any angle on demand. A binary tiltrotor assumes a retract style servo where the servo is either fully forward or fully up. In both cases the servo can't move faster than Q_TILT_RATE. A vectored yaw tiltrotor will use the tilt of the motors to control yaw in hover, Bicopter tiltrotor must use the tailsitter frame class (10)
    // @Values: 0:Continuous,1:Binary,2:VectoredYaw,3:Bicopter
    AP_GROUPINFO("TYPE", 5, Tiltrotor, type, TILT_TYPE_CONTINUOUS),

    // @Param: RATE_DN
    // @DisplayName: Tiltrotor downwards tilt rate
    // @Description: This is the maximum speed at which the motor angle will change for a tiltrotor when moving from hover to forward flight. When this is zero the Q_TILT_RATE_UP value is used.
    // @Units: deg/s
    // @Increment: 1
    // @Range: 10 300
    // @User: Standard
    AP_GROUPINFO("RATE_DN", 6, Tiltrotor, max_rate_down_dps, 0),

    // @Param: YAW_ANGLE
    // @DisplayName: Tilt minimum angle for vectored yaw
    // @Description: This is the angle of the tilt servos when in VTOL mode and at minimum output (fully back). This needs to be set in addition to Q_TILT_TYPE=2, to enable vectored control for yaw in tilt quadplanes. This is also used to limit the forward travel of bicopter tilts(Q_TILT_TYPE=3) when in VTOL modes.
    // @Range: 0 30
    AP_GROUPINFO("YAW_ANGLE", 7, Tiltrotor, tilt_yaw_angle, 0),

    // @Param: FIX_ANGLE
    // @DisplayName: Fixed wing tiltrotor angle
    // @Description: This is the angle the motors tilt down when at maximum output for forward flight. Set this to a non-zero value to enable vectoring for roll/pitch in forward flight on tilt-vectored aircraft
    // @Units: deg
    // @Range: 0 30
    // @User: Standard
    AP_GROUPINFO("FIX_ANGLE", 8, Tiltrotor, fixed_angle, 0),

    // @Param: FIX_GAIN
    // @DisplayName: Fixed wing tiltrotor gain
    // @Description: This is the gain for use of tilting motors in fixed wing flight for tilt vectored quadplanes
    // @Range: 0 1
    // @User: Standard
    AP_GROUPINFO("FIX_GAIN", 9, Tiltrotor, fixed_gain, 0),

    // @Param: WING_FLAP
    // @DisplayName: Tiltrotor tilt angle that will be used as flap
    // @Description: For use on tilt wings, the wing will tilt up to this angle for flap, transition will be complete when the wing reaches this angle from the forward fight position, 0 disables
    // @Units: deg
    // @Increment: 1
    // @Range: 0 15
    // @User: Standard
    AP_GROUPINFO("WING_FLAP", 10, Tiltrotor, flap_angle_deg, 0),

    AP_GROUPEND
};

/*
  control code for tiltrotors and tiltwings. Enabled by setting
  Q_TILT_MASK to a non-zero value
 */

Tiltrotor::Tiltrotor(QuadPlane& _quadplane, AP_MotorsMulticopter*& _motors):quadplane(_quadplane),motors(_motors)
{
    AP_Param::setup_object_defaults(this, var_info);
}

void Tiltrotor::setup()
{

    if (!enable.configured() && ((tilt_mask != 0) || (type == TILT_TYPE_BICOPTER))) {
        enable.set_and_save(1);
    }

    if (enable <= 0) {
        return;
    }

    _is_vectored = tilt_mask != 0 && type == TILT_TYPE_VECTORED_YAW;

    // true if a fixed forward motor is configured, either throttle, throttle left  or throttle right.
    // bicopter tiltrotors use throttle left and right as tilting motors, so they don't count in that case.
    _have_fw_motor = SRV_Channels::function_assigned(SRV_Channel::k_throttle) ||
                    ((SRV_Channels::function_assigned(SRV_Channel::k_throttleLeft) || SRV_Channels::function_assigned(SRV_Channel::k_throttleRight))
                        && (type != TILT_TYPE_BICOPTER));


    // check if there are any permanent VTOL motors
    for (uint8_t i = 0; i < AP_MOTORS_MAX_NUM_MOTORS; ++i) {
        if (motors->is_motor_enabled(i) && ((tilt_mask & (1U<<1)) == 0)) {
            // enabled motor not set in tilt mask
            _have_vtol_motor = true;
            break;
        }
    }

    if (_is_vectored) {
        // we will be using vectoring for yaw
        motors->disable_yaw_torque();
    }

    if (tilt_mask != 0) {
        // setup tilt compensation
        motors->set_thrust_compensation_callback(FUNCTOR_BIND_MEMBER(&Tiltrotor::tilt_compensate, void, float *, uint8_t));
        if (type == TILT_TYPE_VECTORED_YAW) {
            // setup tilt servos for vectored yaw
            SRV_Channels::set_range(SRV_Channel::k_tiltMotorLeft,  1000);
            SRV_Channels::set_range(SRV_Channel::k_tiltMotorRight, 1000);
            SRV_Channels::set_range(SRV_Channel::k_tiltMotorRear,  1000);
            SRV_Channels::set_range(SRV_Channel::k_tiltMotorRearLeft, 1000);
            SRV_Channels::set_range(SRV_Channel::k_tiltMotorRearRight, 1000);
        }
    }

    transition = new Tiltrotor_Transition(quadplane, motors, *this);
    if (!transition) {
        AP_BoardConfig::allocation_error("tiltrotor transition");
    }
    quadplane.transition = transition;

    setup_complete = true;
}

/*
  calculate maximum tilt change as a proportion from 0 to 1 of tilt
 */
float Tiltrotor::tilt_max_change(bool up, bool in_flap_range) const
{
    float rate;
    if (up || max_rate_down_dps <= 0) {
        rate = max_rate_up_dps;
    } else {
        rate = max_rate_down_dps;
    }
    if (type != TILT_TYPE_BINARY && !up && !in_flap_range) {
        bool fast_tilt = false;
        if (plane.control_mode == &plane.mode_manual) {
            fast_tilt = true;
        }
        if (plane.arming.is_armed_and_safety_off() && !quadplane.in_vtol_mode() && !quadplane.assisted_flight) {
            fast_tilt = true;
        }
        if (fast_tilt) {
            // allow a minimum of 90 DPS in manual or if we are not
            // stabilising, to give fast control
            rate = MAX(rate, 90);
        }
    }
    return rate * plane.G_Dt * (1/90.0);
}

/*
  output a slew limited tiltrotor angle. tilt is from 0 to 1
 */
void Tiltrotor::slew(float newtilt)
{
    float max_change = tilt_max_change(newtilt<current_tilt, newtilt > get_fully_forward_tilt());
    current_tilt = constrain_float(newtilt, current_tilt-max_change, current_tilt+max_change);

    angle_achieved = is_equal(newtilt, current_tilt);

    // translate to 0..1000 range and output
    SRV_Channels::set_output_scaled(SRV_Channel::k_motor_tilt, 1000 * current_tilt);
}

// return the current tilt value that represents forward flight
// tilt wings can sustain forward flight with some amount of wing tilt
float Tiltrotor::get_fully_forward_tilt() const
{
    return 1.0 - (flap_angle_deg * (1/90.0));
}

// return the target tilt value for forward flight
float Tiltrotor::get_forward_flight_tilt() const
{
    return 1.0 - ((flap_angle_deg * (1/90.0)) * SRV_Channels::get_slew_limited_output_scaled(SRV_Channel::k_flap_auto) * 0.01);
}

/*
  update motor tilt for continuous tilt servos
 */
void Tiltrotor::continuous_update(void)
{
    // default to inactive
    _motors_active = false;

    // the maximum rate of throttle change
    float max_change;

    if (!quadplane.in_vtol_mode() && (!plane.arming.is_armed_and_safety_off() || !quadplane.assisted_flight)) {
        // we are in pure fixed wing mode. Move the tiltable motors all the way forward and run them as
        // a forward motor

        // option set then if disarmed move to VTOL position to prevent ground strikes, allow tilt forward in manual mode for testing
        const bool disarmed_tilt_up = !plane.arming.is_armed_and_safety_off() && (plane.control_mode != &plane.mode_manual) && quadplane.option_is_set(QuadPlane::OPTION::DISARMED_TILT_UP);
        slew(disarmed_tilt_up ? 0.0 : get_forward_flight_tilt());

        max_change = tilt_max_change(false);

        float new_throttle = constrain_float(SRV_Channels::get_output_scaled(SRV_Channel::k_throttle)*0.01, 0, 1);
        if (current_tilt < get_fully_forward_tilt()) {
            current_throttle = constrain_float(new_throttle,
                                                    current_throttle-max_change,
                                                    current_throttle+max_change);
        } else {
            current_throttle = new_throttle;
        }
        if (!plane.arming.is_armed_and_safety_off()) {
            current_throttle = 0;
        } else {
            // prevent motor shutdown
            _motors_active = true;
        }
        if (!quadplane.motor_test.running) {
            // the motors are all the way forward, start using them for fwd thrust
            const uint16_t mask = is_zero(current_throttle)?0U:tilt_mask.get();
            motors->output_motor_mask(current_throttle, mask, plane.rudder_dt);
        }
        return;
    }

    // remember the throttle level we're using for VTOL flight
    float motors_throttle = motors->get_throttle();
    max_change = tilt_max_change(motors_throttle<current_throttle);
    current_throttle = constrain_float(motors_throttle,
                                            current_throttle-max_change,
                                            current_throttle+max_change);

    /*
      we are in a VTOL mode. We need to work out how much tilt is
      needed. There are 5 strategies we will use:

      1) With use of a forward throttle controlled by Q_FWD_THR_GAIN in
         VTOL modes except Q_AUTOTUNE determined by Q_FWD_THR_USE. We set the angle based on a calculated
         forward throttle.

      2) With manual forward throttle control we set the angle based on the
         RC input demanded forward throttle for QACRO, QSTABILIZE and QHOVER.

      3) Without a RC input or calculated forward throttle value, the angle
         will be set to zero in QAUTOTUNE, QACRO, QSTABILIZE and QHOVER.
         This enables these modes to be used as a safe recovery mode.

      4) In fixed wing assisted flight or velocity controlled modes we will
         set the angle based on the demanded forward throttle, with a maximum
         tilt given by Q_TILT_MAX. This relies on Q_FWD_THR_GAIN or Q_VFWD_GAIN
         being set.

      5) if we are in TRANSITION_TIMER mode then we are transitioning
         to forward flight and should put the rotors all the way forward
    */

#if QAUTOTUNE_ENABLED
    if (plane.control_mode == &plane.mode_qautotune) {
        slew(0);
        return;
    }
#endif

    if (!quadplane.assisted_flight &&
        quadplane.get_vfwd_method() == QuadPlane::ActiveFwdThr::NEW &&
        quadplane.is_flying_vtol())
    {
        // We are using the rotor tilt functionality controlled by Q_FWD_THR_GAIN which can
        // operate in all VTOL modes except Q_AUTOTUNE. Forward rotor tilt is used to produce
        // forward thrust equivalent to what would have been produced by a forward thrust motor
        // set to quadplane.forward_throttle_pct()
        const float fwd_g_demand = 0.01f * quadplane.forward_throttle_pct() / plane.quadplane.q_fwd_thr_gain;
        const float fwd_tilt_deg = MIN(degrees(atanf(fwd_g_demand)), (float)max_angle_deg);
        slew(MIN(fwd_tilt_deg * (1/90.0), get_forward_flight_tilt()));
        return;
    } else if (!quadplane.assisted_flight &&
               (plane.control_mode == &plane.mode_qacro ||
               plane.control_mode == &plane.mode_qstabilize ||
               plane.control_mode == &plane.mode_qhover))
    {
        if (quadplane.rc_fwd_thr_ch == nullptr) {
            // no manual throttle control, set angle to zero
            slew(0);
        } else {
            // manual control of forward throttle up to max VTOL angle
            float settilt = .01f * quadplane.forward_throttle_pct();
            slew(MIN(settilt * max_angle_deg * (1/90.0), get_forward_flight_tilt())); 
        }
        return;
    }

    if (quadplane.assisted_flight &&
        transition->transition_state >= Tiltrotor_Transition::TRANSITION_TIMER) {
        // we are transitioning to fixed wing - tilt the motors all
        // the way forward
        slew(get_forward_flight_tilt());
    } else {
        // until we have completed the transition we limit the tilt to
        // Q_TILT_MAX. Anything above 50% throttle gets
        // Q_TILT_MAX. Below 50% throttle we decrease linearly. This
        // relies heavily on Q_VFWD_GAIN being set appropriately.
       float settilt = constrain_float((SRV_Channels::get_output_scaled(SRV_Channel::k_throttle)-MAX(plane.aparm.throttle_min.get(),0)) * 0.02, 0, 1);
       slew(MIN(settilt * max_angle_deg * (1/90.0), get_forward_flight_tilt())); 
    }
}


/*
  output a slew limited tiltrotor angle. tilt is 0 or 1
 */
void Tiltrotor::binary_slew(bool forward)
{
    // The servo output is binary, not slew rate limited
    SRV_Channels::set_output_scaled(SRV_Channel::k_motor_tilt, forward?1000:0);

    // rate limiting current_tilt has the effect of delaying throttle in tiltrotor_binary_update
    float max_change = tilt_max_change(!forward);
    if (forward) {
        current_tilt = constrain_float(current_tilt+max_change, 0, 1);
    } else {
        current_tilt = constrain_float(current_tilt-max_change, 0, 1);
    }
}

/*
  update motor tilt for binary tilt servos
 */
void Tiltrotor::binary_update(void)
{
    // motors always active
    _motors_active = true;

    if (!quadplane.in_vtol_mode()) {
        // we are in pure fixed wing mode. Move the tiltable motors
        // all the way forward and run them as a forward motor
        binary_slew(true);

        float new_throttle = SRV_Channels::get_output_scaled(SRV_Channel::k_throttle)*0.01f;
        if (current_tilt >= 1) {
            const uint16_t mask = is_zero(new_throttle)?0U:tilt_mask.get();
            // the motors are all the way forward, start using them for fwd thrust
            motors->output_motor_mask(new_throttle, mask, plane.rudder_dt);
        }
    } else {
        binary_slew(false);
    }
}


/*
  update motor tilt
 */
void Tiltrotor::update(void)
{
    if (!enabled() || tilt_mask == 0) {
        // no motors to tilt
        return;
    }

    if (type == TILT_TYPE_BINARY) {
        binary_update();
    } else {
        continuous_update();
    }

    if (type == TILT_TYPE_VECTORED_YAW) {
        vectoring();
    }
}

/*
  tilt compensation for angle of tilt. When the rotors are tilted the
  roll effect of differential thrust on the tilted rotors is decreased
  and the yaw effect increased
  We have two factors we apply.

  1) when we are transitioning to fwd flight we scale the tilted rotors by 1/cos(angle). This pushes us towards more flight speed

  2) when we are transitioning to hover we scale the non-tilted rotors by cos(angle). This pushes us towards lower fwd thrust

  We also apply an equalisation to the tilted motors in proportion to
  how much tilt we have. This smoothly reduces the impact of the roll
  gains as we tilt further forward.

  For yaw, we apply differential thrust in proportion to the demanded
  yaw control and sin of the tilt angle

  Finally we ensure no requested thrust is over 1 by scaling back all
  motors so the largest thrust is at most 1.0
 */
void Tiltrotor::tilt_compensate_angle(float *thrust, uint8_t num_motors, float non_tilted_mul, float tilted_mul)
{
    float tilt_total = 0;
    uint8_t tilt_count = 0;
    
    // apply tilt_factors first
    for (uint8_t i=0; i<num_motors; i++) {
        if (!is_motor_tilting(i)) {
            thrust[i] *= non_tilted_mul;
        } else {
            thrust[i] *= tilted_mul;
            tilt_total += thrust[i];
            tilt_count++;
        }
    }

    float largest_tilted = 0;
    const float sin_tilt = sinf(radians(current_tilt*90));
    // yaw_gain relates the amount of differential thrust we get from
    // tilt, so that the scaling of the yaw control is the same at any
    // tilt angle
    const float yaw_gain = sinf(radians(tilt_yaw_angle));
    const float avg_tilt_thrust = tilt_total / tilt_count;

    for (uint8_t i=0; i<num_motors; i++) {
        if (is_motor_tilting(i)) {
            // as we tilt we need to reduce the impact of the roll
            // controller. This simple method keeps the same average,
            // but moves us to no roll control as the angle increases
            thrust[i] = current_tilt * avg_tilt_thrust + thrust[i] * (1-current_tilt);
            // add in differential thrust for yaw control, scaled by tilt angle
            const float diff_thrust = motors->get_roll_factor(i) * (motors->get_yaw()+motors->get_yaw_ff()) * sin_tilt * yaw_gain;
            thrust[i] += diff_thrust;
            largest_tilted = MAX(largest_tilted, thrust[i]);
        }
    }

    // if we are saturating one of the motors then reduce all motors
    // to keep them in proportion to the original thrust. This helps
    // maintain stability when tilted at a large angle
    if (largest_tilted > 1.0f) {
        float scale = 1.0f / largest_tilted;
        for (uint8_t i=0; i<num_motors; i++) {
            thrust[i] *= scale;
        }
    }
}

/*
  choose up or down tilt compensation based on flight mode When going
  to a fixed wing mode we use tilt_compensate_down, when going to a
  VTOL mode we use tilt_compensate_up
 */
void Tiltrotor::tilt_compensate(float *thrust, uint8_t num_motors)
{
    if (current_tilt <= 0) {
        // the motors are not tilted, no compensation needed
        return;
    }
    if (quadplane.in_vtol_mode()) {
        // we are transitioning to VTOL flight
        const float tilt_factor = cosf(radians(current_tilt*90));
        tilt_compensate_angle(thrust, num_motors, tilt_factor, 1);
    } else {
        float inv_tilt_factor;
        if (current_tilt > 0.98f) {
            inv_tilt_factor = 1.0 / cosf(radians(0.98f*90));
        } else {
            inv_tilt_factor = 1.0 / cosf(radians(current_tilt*90));
        }
        tilt_compensate_angle(thrust, num_motors, 1, inv_tilt_factor);
    }
}

/*
  return true if the rotors are fully tilted forward
 */
bool Tiltrotor::fully_fwd(void) const
{
    if (!enabled() || (tilt_mask == 0)) {
        return false;
    }
    return (current_tilt >= get_fully_forward_tilt());
}

/*
  return true if the rotors are fully tilted up
 */
bool Tiltrotor::fully_up(void) const
{
    if (!enabled() || (tilt_mask == 0)) {
        return false;
    }
    return (current_tilt <= 0);
}

/*
  control vectoring for tilt multicopters
 */
void Tiltrotor::vectoring(void)
{
    // total angle the tilt can go through
    const float total_angle = 90 + tilt_yaw_angle + fixed_angle;
    // output value (0 to 1) to get motors pointed straight up
    const float zero_out = tilt_yaw_angle / total_angle;
    const float fixed_tilt_limit = fixed_angle / total_angle;
    const float level_out = 1.0 - fixed_tilt_limit;

    // calculate the basic tilt amount from current_tilt
    float base_output = zero_out + (current_tilt * (level_out - zero_out));
    // for testing when disarmed, apply vectored yaw in proportion to rudder stick
    // Wait TILT_DELAY_MS after disarming to allow props to spin down first.
    constexpr uint32_t TILT_DELAY_MS = 3000;
    uint32_t now = AP_HAL::millis();
    if (!plane.arming.is_armed_and_safety_off() && plane.quadplane.option_is_set(QuadPlane::OPTION::DISARMED_TILT)) {
        // this test is subject to wrapping at ~49 days, but the consequences are insignificant
        if ((now - hal.util->get_last_armed_change()) > TILT_DELAY_MS) {
            if (quadplane.in_vtol_mode()) {
                float yaw_out = plane.channel_rudder->get_control_in();
                yaw_out /= plane.channel_rudder->get_range();
                float yaw_range = zero_out;

                SRV_Channels::set_output_scaled(SRV_Channel::k_tiltMotorLeft,  1000 * constrain_float(base_output + yaw_out * yaw_range,0,1));
                SRV_Channels::set_output_scaled(SRV_Channel::k_tiltMotorRight, 1000 * constrain_float(base_output - yaw_out * yaw_range,0,1));
                SRV_Channels::set_output_scaled(SRV_Channel::k_tiltMotorRear,  1000 * constrain_float(base_output,0,1));
                SRV_Channels::set_output_scaled(SRV_Channel::k_tiltMotorRearLeft,  1000 * constrain_float(base_output + yaw_out * yaw_range,0,1));
                SRV_Channels::set_output_scaled(SRV_Channel::k_tiltMotorRearRight, 1000 * constrain_float(base_output - yaw_out * yaw_range,0,1));
            } else {
                // fixed wing tilt
                const float gain = fixed_gain * fixed_tilt_limit;
                // base the tilt on elevon mixing, which means it
                // takes account of the MIXING_GAIN. The rear tilt is
                // based on elevator
                const float right = gain * SRV_Channels::get_output_scaled(SRV_Channel::k_elevon_right) * (1/4500.0);
                const float left  = gain * SRV_Channels::get_output_scaled(SRV_Channel::k_elevon_left) * (1/4500.0);
                const float mid  = gain * SRV_Channels::get_output_scaled(SRV_Channel::k_elevator) * (1/4500.0);
                // front tilt is effective canards, so need to swap and use negative. Rear motors are treated live elevons.
                SRV_Channels::set_output_scaled(SRV_Channel::k_tiltMotorLeft,1000 * constrain_float(base_output - right,0,1));
                SRV_Channels::set_output_scaled(SRV_Channel::k_tiltMotorRight,1000 * constrain_float(base_output - left,0,1));
                SRV_Channels::set_output_scaled(SRV_Channel::k_tiltMotorRearLeft,1000 * constrain_float(base_output + left,0,1));
                SRV_Channels::set_output_scaled(SRV_Channel::k_tiltMotorRearRight,1000 * constrain_float(base_output + right,0,1));
                SRV_Channels::set_output_scaled(SRV_Channel::k_tiltMotorRear,  1000 * constrain_float(base_output + mid,0,1));
            }
        }
        return;
    }

    const bool no_yaw = tilt_over_max_angle();
    if (no_yaw) {
        // fixed wing  We need to apply inverse scaling with throttle, and remove the surface speed scaling as
        // we don't want tilt impacted by airspeed
        const float scaler = plane.control_mode == &plane.mode_manual?1:(quadplane.FW_vector_throttle_scaling() / plane.get_speed_scaler());
        const float gain = fixed_gain * fixed_tilt_limit * scaler;
        const float right = gain * SRV_Channels::get_output_scaled(SRV_Channel::k_elevon_right) * (1/4500.0);
        const float left  = gain * SRV_Channels::get_output_scaled(SRV_Channel::k_elevon_left) * (1/4500.0);
        const float mid  = gain * SRV_Channels::get_output_scaled(SRV_Channel::k_elevator) * (1/4500.0);
        SRV_Channels::set_output_scaled(SRV_Channel::k_tiltMotorLeft,1000 * constrain_float(base_output - right,0,1));
        SRV_Channels::set_output_scaled(SRV_Channel::k_tiltMotorRight,1000 * constrain_float(base_output - left,0,1));
        SRV_Channels::set_output_scaled(SRV_Channel::k_tiltMotorRearLeft,1000 * constrain_float(base_output + left,0,1));
        SRV_Channels::set_output_scaled(SRV_Channel::k_tiltMotorRearRight,1000 * constrain_float(base_output + right,0,1));
        SRV_Channels::set_output_scaled(SRV_Channel::k_tiltMotorRear,  1000 * constrain_float(base_output + mid,0,1));
    } else {
        const float yaw_out = motors->get_yaw()+motors->get_yaw_ff();
        const float roll_out = motors->get_roll()+motors->get_roll_ff();
        const float yaw_range = zero_out;

        // Scaling yaw with throttle
        const float throttle = motors->get_throttle_out();
        const float scale_min = 0.5;
        const float scale_max = 2.0;
        float throttle_scaler = scale_max;
        if (is_positive(throttle)) {
            throttle_scaler = constrain_float(motors->get_throttle_hover() / throttle, scale_min, scale_max);
        }

        // now apply vectored thrust for yaw and roll.
        const float tilt_rad = radians(current_tilt*90);
        const float sin_tilt = sinf(tilt_rad);
        const float cos_tilt = cosf(tilt_rad);
        // the MotorsMatrix library normalises roll factor to 0.5, so
        // we need to use the same factor here to keep the same roll
        // gains when tilted as we have when not tilted
        const float avg_roll_factor = 0.5;
        float tilt_scale = throttle_scaler * yaw_out * cos_tilt + avg_roll_factor * roll_out * sin_tilt;

        if (fabsf(tilt_scale) > 1.0) {
            tilt_scale = constrain_float(tilt_scale, -1.0, 1.0);
            motors->limit.yaw = true;
        }

        const float tilt_offset = tilt_scale * yaw_range;

        float left_tilt = base_output + tilt_offset;
        float right_tilt = base_output - tilt_offset;

        // if output saturation of both left and right then set yaw limit flag
        if (((left_tilt > 1.0) || (left_tilt < 0.0)) &&
            ((right_tilt > 1.0) || (right_tilt < 0.0))) {
            motors->limit.yaw = true;
        }

        // constrain and scale to ouput range
        left_tilt = constrain_float(left_tilt,0.0,1.0) * 1000.0;
        right_tilt = constrain_float(right_tilt,0.0,1.0) * 1000.0;

        SRV_Channels::set_output_scaled(SRV_Channel::k_tiltMotorLeft, left_tilt);
        SRV_Channels::set_output_scaled(SRV_Channel::k_tiltMotorRight, right_tilt);
        SRV_Channels::set_output_scaled(SRV_Channel::k_tiltMotorRear, 1000.0 * constrain_float(base_output,0.0,1.0));
        SRV_Channels::set_output_scaled(SRV_Channel::k_tiltMotorRearLeft, left_tilt);
        SRV_Channels::set_output_scaled(SRV_Channel::k_tiltMotorRearRight, right_tilt);
    }
}

/*
  control bicopter tiltrotors
 */
void Tiltrotor::bicopter_output(void)
{
    if (type != TILT_TYPE_BICOPTER || quadplane.motor_test.running) {
        // don't override motor test with motors_output
        return;
    }

    if (!quadplane.in_vtol_mode() && fully_fwd()) {
        SRV_Channels::set_output_scaled(SRV_Channel::k_tiltMotorLeft,  -SERVO_MAX);
        SRV_Channels::set_output_scaled(SRV_Channel::k_tiltMotorRight, -SERVO_MAX);
        return;
    }

    float throttle = SRV_Channels::get_output_scaled(SRV_Channel::k_throttle);
    if (quadplane.assisted_flight) {
        quadplane.hold_stabilize(throttle * 0.01f);
        quadplane.motors_output(true);
    } else {
        quadplane.motors_output(false);
    }

    // bicopter assumes that trim is up so we scale down so match
    float tilt_left = SRV_Channels::get_output_scaled(SRV_Channel::k_tiltMotorLeft);
    float tilt_right = SRV_Channels::get_output_scaled(SRV_Channel::k_tiltMotorRight);

    if (is_negative(tilt_left)) {
        tilt_left *= tilt_yaw_angle * (1/90.0);
    }
    if (is_negative(tilt_right)) {
        tilt_right *= tilt_yaw_angle * (1/90.0);
    }

    // reduce authority of bicopter as motors are tilted forwards
    const float scaling = cosf(current_tilt * M_PI_2);
    tilt_left  *= scaling;
    tilt_right *= scaling;

    // add current tilt and constrain
    tilt_left  = constrain_float(-(current_tilt * SERVO_MAX) + tilt_left,  -SERVO_MAX, SERVO_MAX);
    tilt_right = constrain_float(-(current_tilt * SERVO_MAX) + tilt_right, -SERVO_MAX, SERVO_MAX);

    SRV_Channels::set_output_scaled(SRV_Channel::k_tiltMotorLeft,  tilt_left);
    SRV_Channels::set_output_scaled(SRV_Channel::k_tiltMotorRight, tilt_right);
}

/*
  when doing a forward transition of a tilt-vectored quadplane we use
  euler angle control to maintain good yaw. This updates the yaw
  target based on pilot input and target roll
 */
void Tiltrotor::update_yaw_target(void)
{
    uint32_t now = AP_HAL::millis();
    if (now - transition_yaw_set_ms > 100 ||
        !is_zero(quadplane.get_pilot_input_yaw_rate_cds())) {
        // lock initial yaw when transition is started or when
        // pilot commands a yaw change. This allows us to track
        // straight in transitions for tilt-vectored planes, but
        // allows for turns when level transition is not wanted
        transition_yaw_cd = quadplane.ahrs.yaw_sensor;
    }

    /*
      now calculate the equivalent yaw rate for a coordinated turn for
      the desired bank angle given the airspeed
     */
    float aspeed;
    bool have_airspeed = quadplane.ahrs.airspeed_estimate(aspeed);
    if (have_airspeed && labs(plane.nav_roll_cd)>1000) {
        float dt = (now - transition_yaw_set_ms) * 0.001;
        // calculate the yaw rate to achieve the desired turn rate
        const float airspeed_min = MAX(plane.aparm.airspeed_min,5);
        const float yaw_rate_cds = fixedwing_turn_rate(plane.nav_roll_cd*0.01, MAX(aspeed,airspeed_min))*100;
        transition_yaw_cd += yaw_rate_cds * dt;
    }
    transition_yaw_set_ms = now;
}

bool Tiltrotor_Transition::update_yaw_target(float& yaw_target_cd)
{
    if (!(tiltrotor.is_vectored() &&
        transition_state <= TRANSITION_TIMER)) {
        return false;
    }
    tiltrotor.update_yaw_target();
    yaw_target_cd = tiltrotor.transition_yaw_cd;
    return true;
}

// return true if we should show VTOL view
bool Tiltrotor_Transition::show_vtol_view() const
{
    bool show_vtol = quadplane.in_vtol_mode();

    if (!show_vtol && tiltrotor.is_vectored() && transition_state <= TRANSITION_TIMER) {
        // we use multirotor controls during fwd transition for
        // vectored yaw vehicles
        return true;
    }

    return show_vtol;
}

// return true if we are tilted over the max angle threshold
bool Tiltrotor::tilt_over_max_angle(void) const
{
    const float tilt_threshold = (max_angle_deg/90.0f);
    return (current_tilt > MIN(tilt_threshold, get_forward_flight_tilt()));
}

#endif  // HAL_QUADPLANE_ENABLED
=======
#include "tiltrotor.h"
#include "Plane.h"

#if HAL_QUADPLANE_ENABLED
const AP_Param::GroupInfo Tiltrotor::var_info[] = {

    // @Param: ENABLE
    // @DisplayName: Enable Tiltrotor functionality
    // @Values: 0:Disable, 1:Enable
    // @Description: This enables Tiltrotor functionality
    // @User: Standard
    // @RebootRequired: True
    AP_GROUPINFO_FLAGS("ENABLE", 1, Tiltrotor, enable, 0, AP_PARAM_FLAG_ENABLE),

    // @Param: MASK
    // @DisplayName: Tiltrotor mask
    // @Description: This is a bitmask of motors that are tiltable in a tiltrotor (or tiltwing). The mask is in terms of the standard motor order for the frame type.
    // @User: Standard
    // @Bitmask: 0:Motor 1, 1:Motor 2, 2:Motor 3, 3:Motor 4, 4:Motor 5, 5:Motor 6, 6:Motor 7, 7:Motor 8, 8:Motor 9, 9:Motor 10, 10:Motor 11, 11:Motor 12
    AP_GROUPINFO("MASK", 2, Tiltrotor, tilt_mask, 0),

    // @Param: RATE_UP
    // @DisplayName: Tiltrotor upwards tilt rate
    // @Description: This is the maximum speed at which the motor angle will change for a tiltrotor when moving from forward flight to hover
    // @Units: deg/s
    // @Increment: 1
    // @Range: 10 300
    // @User: Standard
    AP_GROUPINFO("RATE_UP", 3, Tiltrotor, max_rate_up_dps, 40),

    // @Param: MAX
    // @DisplayName: Tiltrotor maximum VTOL angle
    // @Description: This is the maximum angle of the tiltable motors at which multicopter control will be enabled. Beyond this angle the plane will fly solely as a fixed wing aircraft and the motors will tilt to their maximum angle at the TILT_RATE
    // @Units: deg
    // @Increment: 1
    // @Range: 20 80
    // @User: Standard
    AP_GROUPINFO("MAX", 4, Tiltrotor, max_angle_deg, 45),

    // @Param: TYPE
    // @DisplayName: Tiltrotor type
    // @Description: This is the type of tiltrotor when TILT_MASK is non-zero. A continuous tiltrotor can tilt the rotors to any angle on demand. A binary tiltrotor assumes a retract style servo where the servo is either fully forward or fully up. In both cases the servo can't move faster than Q_TILT_RATE. A vectored yaw tiltrotor will use the tilt of the motors to control yaw in hover, Bicopter tiltrotor must use the tailsitter frame class (10)
    // @Values: 0:Continuous,1:Binary,2:VectoredYaw,3:Bicopter
    AP_GROUPINFO("TYPE", 5, Tiltrotor, type, TILT_TYPE_CONTINUOUS),

    // @Param: RATE_DN
    // @DisplayName: Tiltrotor downwards tilt rate
    // @Description: This is the maximum speed at which the motor angle will change for a tiltrotor when moving from hover to forward flight. When this is zero the Q_TILT_RATE_UP value is used.
    // @Units: deg/s
    // @Increment: 1
    // @Range: 10 300
    // @User: Standard
    AP_GROUPINFO("RATE_DN", 6, Tiltrotor, max_rate_down_dps, 0),

    // @Param: YAW_ANGLE
    // @DisplayName: Tilt minimum angle for vectored yaw
    // @Description: This is the angle of the tilt servos when in VTOL mode and at minimum output (fully back). This needs to be set in addition to Q_TILT_TYPE=2, to enable vectored control for yaw in tilt quadplanes. This is also used to limit the forward travel of bicopter tilts(Q_TILT_TYPE=3) when in VTOL modes.
    // @Range: 0 30
    AP_GROUPINFO("YAW_ANGLE", 7, Tiltrotor, tilt_yaw_angle, 0),

    // @Param: FIX_ANGLE
    // @DisplayName: Fixed wing tiltrotor angle
    // @Description: This is the angle the motors tilt down when at maximum output for forward flight. Set this to a non-zero value to enable vectoring for roll/pitch in forward flight on tilt-vectored aircraft
    // @Units: deg
    // @Range: 0 30
    // @User: Standard
    AP_GROUPINFO("FIX_ANGLE", 8, Tiltrotor, fixed_angle, 0),

    // @Param: FIX_GAIN
    // @DisplayName: Fixed wing tiltrotor gain
    // @Description: This is the gain for use of tilting motors in fixed wing flight for tilt vectored quadplanes
    // @Range: 0 1
    // @User: Standard
    AP_GROUPINFO("FIX_GAIN", 9, Tiltrotor, fixed_gain, 0),

    // @Param: WING_FLAP
    // @DisplayName: Tiltrotor tilt angle that will be used as flap
    // @Description: For use on tilt wings, the wing will tilt up to this angle for flap, transition will be complete when the wing reaches this angle from the forward fight position, 0 disables
    // @Units: deg
    // @Increment: 1
    // @Range: 0 15
    // @User: Standard
    AP_GROUPINFO("WING_FLAP", 10, Tiltrotor, flap_angle_deg, 0),

    AP_GROUPEND
};

/*
  control code for tiltrotors and tiltwings. Enabled by setting
  Q_TILT_MASK to a non-zero value
 */

Tiltrotor::Tiltrotor(QuadPlane& _quadplane, AP_MotorsMulticopter*& _motors):quadplane(_quadplane),motors(_motors)
{
    AP_Param::setup_object_defaults(this, var_info);
}

void Tiltrotor::setup()
{

    if (!enable.configured() && ((tilt_mask != 0) || (type == TILT_TYPE_BICOPTER))) {
        enable.set_and_save(1);
    }

    if (enable <= 0) {
        return;
    }

    _is_vectored = tilt_mask != 0 && type == TILT_TYPE_VECTORED_YAW;

    // true if a fixed forward motor is configured, either throttle, throttle left  or throttle right.
    // bicopter tiltrotors use throttle left and right as tilting motors, so they don't count in that case.
    _have_fw_motor = SRV_Channels::function_assigned(SRV_Channel::k_throttle) ||
                    ((SRV_Channels::function_assigned(SRV_Channel::k_throttleLeft) || SRV_Channels::function_assigned(SRV_Channel::k_throttleRight))
                        && (type != TILT_TYPE_BICOPTER));


    // check if there are any permanent VTOL motors
    for (uint8_t i = 0; i < AP_MOTORS_MAX_NUM_MOTORS; ++i) {
        if (motors->is_motor_enabled(i) && ((tilt_mask & (1U<<1)) == 0)) {
            // enabled motor not set in tilt mask
            _have_vtol_motor = true;
            break;
        }
    }

    if (_is_vectored) {
        // we will be using vectoring for yaw
        motors->disable_yaw_torque();
    }

    if (tilt_mask != 0) {
        // setup tilt compensation
        motors->set_thrust_compensation_callback(FUNCTOR_BIND_MEMBER(&Tiltrotor::tilt_compensate, void, float *, uint8_t));
        if (type == TILT_TYPE_VECTORED_YAW) {
            // setup tilt servos for vectored yaw
            SRV_Channels::set_range(SRV_Channel::k_tiltMotorLeft,  1000);
            SRV_Channels::set_range(SRV_Channel::k_tiltMotorRight, 1000);
            SRV_Channels::set_range(SRV_Channel::k_tiltMotorRear,  1000);
            SRV_Channels::set_range(SRV_Channel::k_tiltMotorRearLeft, 1000);
            SRV_Channels::set_range(SRV_Channel::k_tiltMotorRearRight, 1000);
        }
    }

    transition = new Tiltrotor_Transition(quadplane, motors, *this);
    if (!transition) {
        AP_BoardConfig::allocation_error("tiltrotor transition");
    }
    quadplane.transition = transition;

    setup_complete = true;
}

/*
  calculate maximum tilt change as a proportion from 0 to 1 of tilt
 */
float Tiltrotor::tilt_max_change(bool up, bool in_flap_range) const
{
    float rate;
    if (up || max_rate_down_dps <= 0) {
        rate = max_rate_up_dps;
    } else {
        rate = max_rate_down_dps;
    }
    if (type != TILT_TYPE_BINARY && !up && !in_flap_range) {
        bool fast_tilt = false;
        if (plane.control_mode == &plane.mode_manual) {
            fast_tilt = true;
        }
        if (plane.arming.is_armed_and_safety_off() && !quadplane.in_vtol_mode() && !quadplane.assisted_flight) {
            fast_tilt = true;
        }
        if (fast_tilt) {
            // allow a minimum of 90 DPS in manual or if we are not
            // stabilising, to give fast control
            rate = MAX(rate, 90);
        }
    }
    return rate * plane.G_Dt * (1/90.0);
}

/*
  output a slew limited tiltrotor angle. tilt is from 0 to 1
 */
void Tiltrotor::slew(float newtilt)
{
    float max_change = tilt_max_change(newtilt<current_tilt, newtilt > get_fully_forward_tilt());
    current_tilt = constrain_float(newtilt, current_tilt-max_change, current_tilt+max_change);

    angle_achieved = is_equal(newtilt, current_tilt);

    // translate to 0..1000 range and output
    SRV_Channels::set_output_scaled(SRV_Channel::k_motor_tilt, 1000 * current_tilt);
}

// return the current tilt value that represents forward flight
// tilt wings can sustain forward flight with some amount of wing tilt
float Tiltrotor::get_fully_forward_tilt() const
{
    return 1.0 - (flap_angle_deg * (1/90.0));
}

// return the target tilt value for forward flight
float Tiltrotor::get_forward_flight_tilt() const
{
    return 1.0 - ((flap_angle_deg * (1/90.0)) * SRV_Channels::get_slew_limited_output_scaled(SRV_Channel::k_flap_auto) * 0.01);
}

/*
  update motor tilt for continuous tilt servos
 */
void Tiltrotor::continuous_update(void)
{
    // default to inactive
    _motors_active = false;

    // the maximum rate of throttle change
    float max_change;

    if (!quadplane.in_vtol_mode() && (!plane.arming.is_armed_and_safety_off() || !quadplane.assisted_flight)) {
        // we are in pure fixed wing mode. Move the tiltable motors all the way forward and run them as
        // a forward motor

        // option set then if disarmed move to VTOL position to prevent ground strikes, allow tilt forward in manual mode for testing
        const bool disarmed_tilt_up = !plane.arming.is_armed_and_safety_off() && (plane.control_mode != &plane.mode_manual) && quadplane.option_is_set(QuadPlane::OPTION::DISARMED_TILT_UP);
        slew(disarmed_tilt_up ? 0.0 : get_forward_flight_tilt());

        max_change = tilt_max_change(false);

        float new_throttle = constrain_float(SRV_Channels::get_output_scaled(SRV_Channel::k_throttle)*0.01, 0, 1);
        if (current_tilt < get_fully_forward_tilt()) {
            current_throttle = constrain_float(new_throttle,
                                                    current_throttle-max_change,
                                                    current_throttle+max_change);
        } else {
            current_throttle = new_throttle;
        }
        if (!plane.arming.is_armed_and_safety_off()) {
            current_throttle = 0;
        } else {
            // prevent motor shutdown
            _motors_active = true;
        }
        if (!quadplane.motor_test.running) {
            // the motors are all the way forward, start using them for fwd thrust
            const uint16_t mask = is_zero(current_throttle)?0U:tilt_mask.get();
            motors->output_motor_mask(current_throttle, mask, plane.rudder_dt);
        }
        return;
    }

    // remember the throttle level we're using for VTOL flight
    float motors_throttle = motors->get_throttle();
    max_change = tilt_max_change(motors_throttle<current_throttle);
    current_throttle = constrain_float(motors_throttle,
                                            current_throttle-max_change,
                                            current_throttle+max_change);

    /*
      we are in a VTOL mode. We need to work out how much tilt is
      needed. There are 5 strategies we will use:

      1) With use of a forward throttle controlled by Q_FWD_THR_GAIN in
         VTOL modes except Q_AUTOTUNE determined by Q_FWD_THR_USE. We set the angle based on a calculated
         forward throttle.

      2) With manual forward throttle control we set the angle based on the
         RC input demanded forward throttle for QACRO, QSTABILIZE and QHOVER.

      3) Without a RC input or calculated forward throttle value, the angle
         will be set to zero in QAUTOTUNE, QACRO, QSTABILIZE and QHOVER.
         This enables these modes to be used as a safe recovery mode.

      4) In fixed wing assisted flight or velocity controlled modes we will
         set the angle based on the demanded forward throttle, with a maximum
         tilt given by Q_TILT_MAX. This relies on Q_FWD_THR_GAIN or Q_VFWD_GAIN
         being set.

      5) if we are in TRANSITION_TIMER mode then we are transitioning
         to forward flight and should put the rotors all the way forward
    */

#if QAUTOTUNE_ENABLED
    if (plane.control_mode == &plane.mode_qautotune) {
        slew(0);
        return;
    }
#endif

    if (!quadplane.assisted_flight &&
        quadplane.get_vfwd_method() == QuadPlane::ActiveFwdThr::NEW &&
        quadplane.is_flying_vtol())
    {
        // We are using the rotor tilt functionality controlled by Q_FWD_THR_GAIN which can
        // operate in all VTOL modes except Q_AUTOTUNE. Forward rotor tilt is used to produce
        // forward thrust equivalent to what would have been produced by a forward thrust motor
        // set to quadplane.forward_throttle_pct()
        const float fwd_g_demand = 0.01 * quadplane.forward_throttle_pct();
        const float fwd_tilt_deg = MIN(degrees(atanf(fwd_g_demand)), (float)max_angle_deg);
        slew(MIN(fwd_tilt_deg * (1/90.0), get_forward_flight_tilt()));
        return;
    } else if (!quadplane.assisted_flight &&
               (plane.control_mode == &plane.mode_qacro ||
               plane.control_mode == &plane.mode_qstabilize ||
               plane.control_mode == &plane.mode_qhover))
    {
        if (quadplane.rc_fwd_thr_ch == nullptr) {
            // no manual throttle control, set angle to zero
            slew(0);
        } else {
            // manual control of forward throttle up to max VTOL angle
            float settilt = .01f * quadplane.forward_throttle_pct();
            slew(MIN(settilt * max_angle_deg * (1/90.0), get_forward_flight_tilt())); 
        }
        return;
    }

    if (quadplane.assisted_flight &&
        transition->transition_state >= Tiltrotor_Transition::TRANSITION_TIMER) {
        // we are transitioning to fixed wing - tilt the motors all
        // the way forward
        slew(get_forward_flight_tilt());
    } else {
        // until we have completed the transition we limit the tilt to
        // Q_TILT_MAX. Anything above 50% throttle gets
        // Q_TILT_MAX. Below 50% throttle we decrease linearly. This
        // relies heavily on Q_VFWD_GAIN being set appropriately.
       float settilt = constrain_float((SRV_Channels::get_output_scaled(SRV_Channel::k_throttle)-MAX(plane.aparm.throttle_min.get(),0)) * 0.02, 0, 1);
       slew(MIN(settilt * max_angle_deg * (1/90.0), get_forward_flight_tilt())); 
    }
}


/*
  output a slew limited tiltrotor angle. tilt is 0 or 1
 */
void Tiltrotor::binary_slew(bool forward)
{
    // The servo output is binary, not slew rate limited
    SRV_Channels::set_output_scaled(SRV_Channel::k_motor_tilt, forward?1000:0);

    // rate limiting current_tilt has the effect of delaying throttle in tiltrotor_binary_update
    float max_change = tilt_max_change(!forward);
    if (forward) {
        current_tilt = constrain_float(current_tilt+max_change, 0, 1);
    } else {
        current_tilt = constrain_float(current_tilt-max_change, 0, 1);
    }
}

/*
  update motor tilt for binary tilt servos
 */
void Tiltrotor::binary_update(void)
{
    // motors always active
    _motors_active = true;

    if (!quadplane.in_vtol_mode()) {
        // we are in pure fixed wing mode. Move the tiltable motors
        // all the way forward and run them as a forward motor
        binary_slew(true);

        float new_throttle = SRV_Channels::get_output_scaled(SRV_Channel::k_throttle)*0.01f;
        if (current_tilt >= 1) {
            const uint16_t mask = is_zero(new_throttle)?0U:tilt_mask.get();
            // the motors are all the way forward, start using them for fwd thrust
            motors->output_motor_mask(new_throttle, mask, plane.rudder_dt);
        }
    } else {
        binary_slew(false);
    }
}


/*
  update motor tilt
 */
void Tiltrotor::update(void)
{
    if (!enabled() || tilt_mask == 0) {
        // no motors to tilt
        return;
    }

    if (type == TILT_TYPE_BINARY) {
        binary_update();
    } else {
        continuous_update();
    }

    if (type == TILT_TYPE_VECTORED_YAW) {
        vectoring();
    }
}

/*
  tilt compensation for angle of tilt. When the rotors are tilted the
  roll effect of differential thrust on the tilted rotors is decreased
  and the yaw effect increased
  We have two factors we apply.

  1) when we are transitioning to fwd flight we scale the tilted rotors by 1/cos(angle). This pushes us towards more flight speed

  2) when we are transitioning to hover we scale the non-tilted rotors by cos(angle). This pushes us towards lower fwd thrust

  We also apply an equalisation to the tilted motors in proportion to
  how much tilt we have. This smoothly reduces the impact of the roll
  gains as we tilt further forward.

  For yaw, we apply differential thrust in proportion to the demanded
  yaw control and sin of the tilt angle

  Finally we ensure no requested thrust is over 1 by scaling back all
  motors so the largest thrust is at most 1.0
 */
void Tiltrotor::tilt_compensate_angle(float *thrust, uint8_t num_motors, float non_tilted_mul, float tilted_mul)
{
    float tilt_total = 0;
    uint8_t tilt_count = 0;
    
    // apply tilt_factors first
    for (uint8_t i=0; i<num_motors; i++) {
        if (!is_motor_tilting(i)) {
            thrust[i] *= non_tilted_mul;
        } else {
            thrust[i] *= tilted_mul;
            tilt_total += thrust[i];
            tilt_count++;
        }
    }

    float largest_tilted = 0;
    const float sin_tilt = sinf(radians(current_tilt*90));
    // yaw_gain relates the amount of differential thrust we get from
    // tilt, so that the scaling of the yaw control is the same at any
    // tilt angle
    const float yaw_gain = sinf(radians(tilt_yaw_angle));
    const float avg_tilt_thrust = tilt_total / tilt_count;

    for (uint8_t i=0; i<num_motors; i++) {
        if (is_motor_tilting(i)) {
            // as we tilt we need to reduce the impact of the roll
            // controller. This simple method keeps the same average,
            // but moves us to no roll control as the angle increases
            thrust[i] = current_tilt * avg_tilt_thrust + thrust[i] * (1-current_tilt);
            // add in differential thrust for yaw control, scaled by tilt angle
            const float diff_thrust = motors->get_roll_factor(i) * (motors->get_yaw()+motors->get_yaw_ff()) * sin_tilt * yaw_gain;
            thrust[i] += diff_thrust;
            largest_tilted = MAX(largest_tilted, thrust[i]);
        }
    }

    // if we are saturating one of the motors then reduce all motors
    // to keep them in proportion to the original thrust. This helps
    // maintain stability when tilted at a large angle
    if (largest_tilted > 1.0f) {
        float scale = 1.0f / largest_tilted;
        for (uint8_t i=0; i<num_motors; i++) {
            thrust[i] *= scale;
        }
    }
}

/*
  choose up or down tilt compensation based on flight mode When going
  to a fixed wing mode we use tilt_compensate_down, when going to a
  VTOL mode we use tilt_compensate_up
 */
void Tiltrotor::tilt_compensate(float *thrust, uint8_t num_motors)
{
    if (current_tilt <= 0) {
        // the motors are not tilted, no compensation needed
        return;
    }
    if (quadplane.in_vtol_mode()) {
        // we are transitioning to VTOL flight
        const float tilt_factor = cosf(radians(current_tilt*90));
        tilt_compensate_angle(thrust, num_motors, tilt_factor, 1);
    } else {
        float inv_tilt_factor;
        if (current_tilt > 0.98f) {
            inv_tilt_factor = 1.0 / cosf(radians(0.98f*90));
        } else {
            inv_tilt_factor = 1.0 / cosf(radians(current_tilt*90));
        }
        tilt_compensate_angle(thrust, num_motors, 1, inv_tilt_factor);
    }
}

/*
  return true if the rotors are fully tilted forward
 */
bool Tiltrotor::fully_fwd(void) const
{
    if (!enabled() || (tilt_mask == 0)) {
        return false;
    }
    return (current_tilt >= get_fully_forward_tilt());
}

/*
  return true if the rotors are fully tilted up
 */
bool Tiltrotor::fully_up(void) const
{
    if (!enabled() || (tilt_mask == 0)) {
        return false;
    }
    return (current_tilt <= 0);
}

/*
  control vectoring for tilt multicopters
 */
void Tiltrotor::vectoring(void)
{
    // total angle the tilt can go through
    const float total_angle = 90 + tilt_yaw_angle + fixed_angle;
    // output value (0 to 1) to get motors pointed straight up
    const float zero_out = tilt_yaw_angle / total_angle;
    const float fixed_tilt_limit = fixed_angle / total_angle;
    const float level_out = 1.0 - fixed_tilt_limit;

    // calculate the basic tilt amount from current_tilt
    float base_output = zero_out + (current_tilt * (level_out - zero_out));
    // for testing when disarmed, apply vectored yaw in proportion to rudder stick
    // Wait TILT_DELAY_MS after disarming to allow props to spin down first.
    constexpr uint32_t TILT_DELAY_MS = 3000;
    uint32_t now = AP_HAL::millis();
    if (!plane.arming.is_armed_and_safety_off() && plane.quadplane.option_is_set(QuadPlane::OPTION::DISARMED_TILT)) {
        // this test is subject to wrapping at ~49 days, but the consequences are insignificant
        if ((now - hal.util->get_last_armed_change()) > TILT_DELAY_MS) {
            if (quadplane.in_vtol_mode()) {
                float yaw_out = plane.channel_rudder->get_control_in();
                yaw_out /= plane.channel_rudder->get_range();
                float yaw_range = zero_out;

                SRV_Channels::set_output_scaled(SRV_Channel::k_tiltMotorLeft,  1000 * constrain_float(base_output + yaw_out * yaw_range,0,1));
                SRV_Channels::set_output_scaled(SRV_Channel::k_tiltMotorRight, 1000 * constrain_float(base_output - yaw_out * yaw_range,0,1));
                SRV_Channels::set_output_scaled(SRV_Channel::k_tiltMotorRear,  1000 * constrain_float(base_output,0,1));
                SRV_Channels::set_output_scaled(SRV_Channel::k_tiltMotorRearLeft,  1000 * constrain_float(base_output + yaw_out * yaw_range,0,1));
                SRV_Channels::set_output_scaled(SRV_Channel::k_tiltMotorRearRight, 1000 * constrain_float(base_output - yaw_out * yaw_range,0,1));
            } else {
                // fixed wing tilt
                const float gain = fixed_gain * fixed_tilt_limit;
                // base the tilt on elevon mixing, which means it
                // takes account of the MIXING_GAIN. The rear tilt is
                // based on elevator
                const float right = gain * SRV_Channels::get_output_scaled(SRV_Channel::k_elevon_right) * (1/4500.0);
                const float left  = gain * SRV_Channels::get_output_scaled(SRV_Channel::k_elevon_left) * (1/4500.0);
                const float mid  = gain * SRV_Channels::get_output_scaled(SRV_Channel::k_elevator) * (1/4500.0);
                // front tilt is effective canards, so need to swap and use negative. Rear motors are treated live elevons.
                SRV_Channels::set_output_scaled(SRV_Channel::k_tiltMotorLeft,1000 * constrain_float(base_output - right,0,1));
                SRV_Channels::set_output_scaled(SRV_Channel::k_tiltMotorRight,1000 * constrain_float(base_output - left,0,1));
                SRV_Channels::set_output_scaled(SRV_Channel::k_tiltMotorRearLeft,1000 * constrain_float(base_output + left,0,1));
                SRV_Channels::set_output_scaled(SRV_Channel::k_tiltMotorRearRight,1000 * constrain_float(base_output + right,0,1));
                SRV_Channels::set_output_scaled(SRV_Channel::k_tiltMotorRear,  1000 * constrain_float(base_output + mid,0,1));
            }
        }
        return;
    }

    const bool no_yaw = tilt_over_max_angle();
    if (no_yaw) {
        // fixed wing  We need to apply inverse scaling with throttle, and remove the surface speed scaling as
        // we don't want tilt impacted by airspeed
        const float scaler = plane.control_mode == &plane.mode_manual?1:(quadplane.FW_vector_throttle_scaling() / plane.get_speed_scaler());
        const float gain = fixed_gain * fixed_tilt_limit * scaler;
        const float right = gain * SRV_Channels::get_output_scaled(SRV_Channel::k_elevon_right) * (1/4500.0);
        const float left  = gain * SRV_Channels::get_output_scaled(SRV_Channel::k_elevon_left) * (1/4500.0);
        const float mid  = gain * SRV_Channels::get_output_scaled(SRV_Channel::k_elevator) * (1/4500.0);
        SRV_Channels::set_output_scaled(SRV_Channel::k_tiltMotorLeft,1000 * constrain_float(base_output - right,0,1));
        SRV_Channels::set_output_scaled(SRV_Channel::k_tiltMotorRight,1000 * constrain_float(base_output - left,0,1));
        SRV_Channels::set_output_scaled(SRV_Channel::k_tiltMotorRearLeft,1000 * constrain_float(base_output + left,0,1));
        SRV_Channels::set_output_scaled(SRV_Channel::k_tiltMotorRearRight,1000 * constrain_float(base_output + right,0,1));
        SRV_Channels::set_output_scaled(SRV_Channel::k_tiltMotorRear,  1000 * constrain_float(base_output + mid,0,1));
    } else {
        const float yaw_out = motors->get_yaw()+motors->get_yaw_ff();
        const float roll_out = motors->get_roll()+motors->get_roll_ff();
        const float yaw_range = zero_out;

        // Scaling yaw with throttle
        const float throttle = motors->get_throttle_out();
        const float scale_min = 0.5;
        const float scale_max = 2.0;
        float throttle_scaler = scale_max;
        if (is_positive(throttle)) {
            throttle_scaler = constrain_float(motors->get_throttle_hover() / throttle, scale_min, scale_max);
        }

        // now apply vectored thrust for yaw and roll.
        const float tilt_rad = radians(current_tilt*90);
        const float sin_tilt = sinf(tilt_rad);
        const float cos_tilt = cosf(tilt_rad);
        // the MotorsMatrix library normalises roll factor to 0.5, so
        // we need to use the same factor here to keep the same roll
        // gains when tilted as we have when not tilted
        const float avg_roll_factor = 0.5;
        float tilt_scale = throttle_scaler * yaw_out * cos_tilt + avg_roll_factor * roll_out * sin_tilt;

        if (fabsf(tilt_scale) > 1.0) {
            tilt_scale = constrain_float(tilt_scale, -1.0, 1.0);
            motors->limit.yaw = true;
        }

        const float tilt_offset = tilt_scale * yaw_range;

        float left_tilt = base_output + tilt_offset;
        float right_tilt = base_output - tilt_offset;

        // if output saturation of both left and right then set yaw limit flag
        if (((left_tilt > 1.0) || (left_tilt < 0.0)) &&
            ((right_tilt > 1.0) || (right_tilt < 0.0))) {
            motors->limit.yaw = true;
        }

        // constrain and scale to ouput range
        left_tilt = constrain_float(left_tilt,0.0,1.0) * 1000.0;
        right_tilt = constrain_float(right_tilt,0.0,1.0) * 1000.0;

        SRV_Channels::set_output_scaled(SRV_Channel::k_tiltMotorLeft, left_tilt);
        SRV_Channels::set_output_scaled(SRV_Channel::k_tiltMotorRight, right_tilt);
        SRV_Channels::set_output_scaled(SRV_Channel::k_tiltMotorRear, 1000.0 * constrain_float(base_output,0.0,1.0));
        SRV_Channels::set_output_scaled(SRV_Channel::k_tiltMotorRearLeft, left_tilt);
        SRV_Channels::set_output_scaled(SRV_Channel::k_tiltMotorRearRight, right_tilt);
    }
}

/*
  control bicopter tiltrotors
 */
void Tiltrotor::bicopter_output(void)
{
    if (type != TILT_TYPE_BICOPTER || quadplane.motor_test.running) {
        // don't override motor test with motors_output
        return;
    }

    if (!quadplane.in_vtol_mode() && fully_fwd()) {
        SRV_Channels::set_output_scaled(SRV_Channel::k_tiltMotorLeft,  -SERVO_MAX);
        SRV_Channels::set_output_scaled(SRV_Channel::k_tiltMotorRight, -SERVO_MAX);
        return;
    }

    float throttle = SRV_Channels::get_output_scaled(SRV_Channel::k_throttle);
    if (quadplane.assisted_flight) {
        quadplane.hold_stabilize(throttle * 0.01f);
        quadplane.motors_output(true);
    } else {
        quadplane.motors_output(false);
    }

    // bicopter assumes that trim is up so we scale down so match
    float tilt_left = SRV_Channels::get_output_scaled(SRV_Channel::k_tiltMotorLeft);
    float tilt_right = SRV_Channels::get_output_scaled(SRV_Channel::k_tiltMotorRight);

    if (is_negative(tilt_left)) {
        tilt_left *= tilt_yaw_angle * (1/90.0);
    }
    if (is_negative(tilt_right)) {
        tilt_right *= tilt_yaw_angle * (1/90.0);
    }

    // reduce authority of bicopter as motors are tilted forwards
    const float scaling = cosf(current_tilt * M_PI_2);
    tilt_left  *= scaling;
    tilt_right *= scaling;

    // add current tilt and constrain
    tilt_left  = constrain_float(-(current_tilt * SERVO_MAX) + tilt_left,  -SERVO_MAX, SERVO_MAX);
    tilt_right = constrain_float(-(current_tilt * SERVO_MAX) + tilt_right, -SERVO_MAX, SERVO_MAX);

    SRV_Channels::set_output_scaled(SRV_Channel::k_tiltMotorLeft,  tilt_left);
    SRV_Channels::set_output_scaled(SRV_Channel::k_tiltMotorRight, tilt_right);
}

/*
  when doing a forward transition of a tilt-vectored quadplane we use
  euler angle control to maintain good yaw. This updates the yaw
  target based on pilot input and target roll
 */
void Tiltrotor::update_yaw_target(void)
{
    uint32_t now = AP_HAL::millis();
    if (now - transition_yaw_set_ms > 100 ||
        !is_zero(quadplane.get_pilot_input_yaw_rate_cds())) {
        // lock initial yaw when transition is started or when
        // pilot commands a yaw change. This allows us to track
        // straight in transitions for tilt-vectored planes, but
        // allows for turns when level transition is not wanted
        transition_yaw_cd = quadplane.ahrs.yaw_sensor;
    }

    /*
      now calculate the equivalent yaw rate for a coordinated turn for
      the desired bank angle given the airspeed
     */
    float aspeed;
    bool have_airspeed = quadplane.ahrs.airspeed_estimate(aspeed);
    if (have_airspeed && labs(plane.nav_roll_cd)>1000) {
        float dt = (now - transition_yaw_set_ms) * 0.001;
        // calculate the yaw rate to achieve the desired turn rate
        const float airspeed_min = MAX(plane.aparm.airspeed_min,5);
        const float yaw_rate_cds = fixedwing_turn_rate(plane.nav_roll_cd*0.01, MAX(aspeed,airspeed_min))*100;
        transition_yaw_cd += yaw_rate_cds * dt;
    }
    transition_yaw_set_ms = now;
}

bool Tiltrotor_Transition::update_yaw_target(float& yaw_target_cd)
{
    if (!(tiltrotor.is_vectored() &&
        transition_state <= TRANSITION_TIMER)) {
        return false;
    }
    tiltrotor.update_yaw_target();
    yaw_target_cd = tiltrotor.transition_yaw_cd;
    return true;
}

// return true if we should show VTOL view
bool Tiltrotor_Transition::show_vtol_view() const
{
    bool show_vtol = quadplane.in_vtol_mode();

    if (!show_vtol && tiltrotor.is_vectored() && transition_state <= TRANSITION_TIMER) {
        // we use multirotor controls during fwd transition for
        // vectored yaw vehicles
        return true;
    }

    return show_vtol;
}

// return true if we are tilted over the max angle threshold
bool Tiltrotor::tilt_over_max_angle(void) const
{
    const float tilt_threshold = (max_angle_deg/90.0f);
    return (current_tilt > MIN(tilt_threshold, get_forward_flight_tilt()));
}

#endif  // HAL_QUADPLANE_ENABLED
>>>>>>> fd81aaee
<|MERGE_RESOLUTION|>--- conflicted
+++ resolved
@@ -1,4 +1,3 @@
-<<<<<<< HEAD
 #include "tiltrotor.h"
 #include "Plane.h"
 
@@ -296,7 +295,7 @@
         // operate in all VTOL modes except Q_AUTOTUNE. Forward rotor tilt is used to produce
         // forward thrust equivalent to what would have been produced by a forward thrust motor
         // set to quadplane.forward_throttle_pct()
-        const float fwd_g_demand = 0.01f * quadplane.forward_throttle_pct() / plane.quadplane.q_fwd_thr_gain;
+        const float fwd_g_demand = 0.01 * quadplane.forward_throttle_pct();
         const float fwd_tilt_deg = MIN(degrees(atanf(fwd_g_demand)), (float)max_angle_deg);
         slew(MIN(fwd_tilt_deg * (1/90.0), get_forward_flight_tilt()));
         return;
@@ -741,749 +740,4 @@
     return (current_tilt > MIN(tilt_threshold, get_forward_flight_tilt()));
 }
 
-#endif  // HAL_QUADPLANE_ENABLED
-=======
-#include "tiltrotor.h"
-#include "Plane.h"
-
-#if HAL_QUADPLANE_ENABLED
-const AP_Param::GroupInfo Tiltrotor::var_info[] = {
-
-    // @Param: ENABLE
-    // @DisplayName: Enable Tiltrotor functionality
-    // @Values: 0:Disable, 1:Enable
-    // @Description: This enables Tiltrotor functionality
-    // @User: Standard
-    // @RebootRequired: True
-    AP_GROUPINFO_FLAGS("ENABLE", 1, Tiltrotor, enable, 0, AP_PARAM_FLAG_ENABLE),
-
-    // @Param: MASK
-    // @DisplayName: Tiltrotor mask
-    // @Description: This is a bitmask of motors that are tiltable in a tiltrotor (or tiltwing). The mask is in terms of the standard motor order for the frame type.
-    // @User: Standard
-    // @Bitmask: 0:Motor 1, 1:Motor 2, 2:Motor 3, 3:Motor 4, 4:Motor 5, 5:Motor 6, 6:Motor 7, 7:Motor 8, 8:Motor 9, 9:Motor 10, 10:Motor 11, 11:Motor 12
-    AP_GROUPINFO("MASK", 2, Tiltrotor, tilt_mask, 0),
-
-    // @Param: RATE_UP
-    // @DisplayName: Tiltrotor upwards tilt rate
-    // @Description: This is the maximum speed at which the motor angle will change for a tiltrotor when moving from forward flight to hover
-    // @Units: deg/s
-    // @Increment: 1
-    // @Range: 10 300
-    // @User: Standard
-    AP_GROUPINFO("RATE_UP", 3, Tiltrotor, max_rate_up_dps, 40),
-
-    // @Param: MAX
-    // @DisplayName: Tiltrotor maximum VTOL angle
-    // @Description: This is the maximum angle of the tiltable motors at which multicopter control will be enabled. Beyond this angle the plane will fly solely as a fixed wing aircraft and the motors will tilt to their maximum angle at the TILT_RATE
-    // @Units: deg
-    // @Increment: 1
-    // @Range: 20 80
-    // @User: Standard
-    AP_GROUPINFO("MAX", 4, Tiltrotor, max_angle_deg, 45),
-
-    // @Param: TYPE
-    // @DisplayName: Tiltrotor type
-    // @Description: This is the type of tiltrotor when TILT_MASK is non-zero. A continuous tiltrotor can tilt the rotors to any angle on demand. A binary tiltrotor assumes a retract style servo where the servo is either fully forward or fully up. In both cases the servo can't move faster than Q_TILT_RATE. A vectored yaw tiltrotor will use the tilt of the motors to control yaw in hover, Bicopter tiltrotor must use the tailsitter frame class (10)
-    // @Values: 0:Continuous,1:Binary,2:VectoredYaw,3:Bicopter
-    AP_GROUPINFO("TYPE", 5, Tiltrotor, type, TILT_TYPE_CONTINUOUS),
-
-    // @Param: RATE_DN
-    // @DisplayName: Tiltrotor downwards tilt rate
-    // @Description: This is the maximum speed at which the motor angle will change for a tiltrotor when moving from hover to forward flight. When this is zero the Q_TILT_RATE_UP value is used.
-    // @Units: deg/s
-    // @Increment: 1
-    // @Range: 10 300
-    // @User: Standard
-    AP_GROUPINFO("RATE_DN", 6, Tiltrotor, max_rate_down_dps, 0),
-
-    // @Param: YAW_ANGLE
-    // @DisplayName: Tilt minimum angle for vectored yaw
-    // @Description: This is the angle of the tilt servos when in VTOL mode and at minimum output (fully back). This needs to be set in addition to Q_TILT_TYPE=2, to enable vectored control for yaw in tilt quadplanes. This is also used to limit the forward travel of bicopter tilts(Q_TILT_TYPE=3) when in VTOL modes.
-    // @Range: 0 30
-    AP_GROUPINFO("YAW_ANGLE", 7, Tiltrotor, tilt_yaw_angle, 0),
-
-    // @Param: FIX_ANGLE
-    // @DisplayName: Fixed wing tiltrotor angle
-    // @Description: This is the angle the motors tilt down when at maximum output for forward flight. Set this to a non-zero value to enable vectoring for roll/pitch in forward flight on tilt-vectored aircraft
-    // @Units: deg
-    // @Range: 0 30
-    // @User: Standard
-    AP_GROUPINFO("FIX_ANGLE", 8, Tiltrotor, fixed_angle, 0),
-
-    // @Param: FIX_GAIN
-    // @DisplayName: Fixed wing tiltrotor gain
-    // @Description: This is the gain for use of tilting motors in fixed wing flight for tilt vectored quadplanes
-    // @Range: 0 1
-    // @User: Standard
-    AP_GROUPINFO("FIX_GAIN", 9, Tiltrotor, fixed_gain, 0),
-
-    // @Param: WING_FLAP
-    // @DisplayName: Tiltrotor tilt angle that will be used as flap
-    // @Description: For use on tilt wings, the wing will tilt up to this angle for flap, transition will be complete when the wing reaches this angle from the forward fight position, 0 disables
-    // @Units: deg
-    // @Increment: 1
-    // @Range: 0 15
-    // @User: Standard
-    AP_GROUPINFO("WING_FLAP", 10, Tiltrotor, flap_angle_deg, 0),
-
-    AP_GROUPEND
-};
-
-/*
-  control code for tiltrotors and tiltwings. Enabled by setting
-  Q_TILT_MASK to a non-zero value
- */
-
-Tiltrotor::Tiltrotor(QuadPlane& _quadplane, AP_MotorsMulticopter*& _motors):quadplane(_quadplane),motors(_motors)
-{
-    AP_Param::setup_object_defaults(this, var_info);
-}
-
-void Tiltrotor::setup()
-{
-
-    if (!enable.configured() && ((tilt_mask != 0) || (type == TILT_TYPE_BICOPTER))) {
-        enable.set_and_save(1);
-    }
-
-    if (enable <= 0) {
-        return;
-    }
-
-    _is_vectored = tilt_mask != 0 && type == TILT_TYPE_VECTORED_YAW;
-
-    // true if a fixed forward motor is configured, either throttle, throttle left  or throttle right.
-    // bicopter tiltrotors use throttle left and right as tilting motors, so they don't count in that case.
-    _have_fw_motor = SRV_Channels::function_assigned(SRV_Channel::k_throttle) ||
-                    ((SRV_Channels::function_assigned(SRV_Channel::k_throttleLeft) || SRV_Channels::function_assigned(SRV_Channel::k_throttleRight))
-                        && (type != TILT_TYPE_BICOPTER));
-
-
-    // check if there are any permanent VTOL motors
-    for (uint8_t i = 0; i < AP_MOTORS_MAX_NUM_MOTORS; ++i) {
-        if (motors->is_motor_enabled(i) && ((tilt_mask & (1U<<1)) == 0)) {
-            // enabled motor not set in tilt mask
-            _have_vtol_motor = true;
-            break;
-        }
-    }
-
-    if (_is_vectored) {
-        // we will be using vectoring for yaw
-        motors->disable_yaw_torque();
-    }
-
-    if (tilt_mask != 0) {
-        // setup tilt compensation
-        motors->set_thrust_compensation_callback(FUNCTOR_BIND_MEMBER(&Tiltrotor::tilt_compensate, void, float *, uint8_t));
-        if (type == TILT_TYPE_VECTORED_YAW) {
-            // setup tilt servos for vectored yaw
-            SRV_Channels::set_range(SRV_Channel::k_tiltMotorLeft,  1000);
-            SRV_Channels::set_range(SRV_Channel::k_tiltMotorRight, 1000);
-            SRV_Channels::set_range(SRV_Channel::k_tiltMotorRear,  1000);
-            SRV_Channels::set_range(SRV_Channel::k_tiltMotorRearLeft, 1000);
-            SRV_Channels::set_range(SRV_Channel::k_tiltMotorRearRight, 1000);
-        }
-    }
-
-    transition = new Tiltrotor_Transition(quadplane, motors, *this);
-    if (!transition) {
-        AP_BoardConfig::allocation_error("tiltrotor transition");
-    }
-    quadplane.transition = transition;
-
-    setup_complete = true;
-}
-
-/*
-  calculate maximum tilt change as a proportion from 0 to 1 of tilt
- */
-float Tiltrotor::tilt_max_change(bool up, bool in_flap_range) const
-{
-    float rate;
-    if (up || max_rate_down_dps <= 0) {
-        rate = max_rate_up_dps;
-    } else {
-        rate = max_rate_down_dps;
-    }
-    if (type != TILT_TYPE_BINARY && !up && !in_flap_range) {
-        bool fast_tilt = false;
-        if (plane.control_mode == &plane.mode_manual) {
-            fast_tilt = true;
-        }
-        if (plane.arming.is_armed_and_safety_off() && !quadplane.in_vtol_mode() && !quadplane.assisted_flight) {
-            fast_tilt = true;
-        }
-        if (fast_tilt) {
-            // allow a minimum of 90 DPS in manual or if we are not
-            // stabilising, to give fast control
-            rate = MAX(rate, 90);
-        }
-    }
-    return rate * plane.G_Dt * (1/90.0);
-}
-
-/*
-  output a slew limited tiltrotor angle. tilt is from 0 to 1
- */
-void Tiltrotor::slew(float newtilt)
-{
-    float max_change = tilt_max_change(newtilt<current_tilt, newtilt > get_fully_forward_tilt());
-    current_tilt = constrain_float(newtilt, current_tilt-max_change, current_tilt+max_change);
-
-    angle_achieved = is_equal(newtilt, current_tilt);
-
-    // translate to 0..1000 range and output
-    SRV_Channels::set_output_scaled(SRV_Channel::k_motor_tilt, 1000 * current_tilt);
-}
-
-// return the current tilt value that represents forward flight
-// tilt wings can sustain forward flight with some amount of wing tilt
-float Tiltrotor::get_fully_forward_tilt() const
-{
-    return 1.0 - (flap_angle_deg * (1/90.0));
-}
-
-// return the target tilt value for forward flight
-float Tiltrotor::get_forward_flight_tilt() const
-{
-    return 1.0 - ((flap_angle_deg * (1/90.0)) * SRV_Channels::get_slew_limited_output_scaled(SRV_Channel::k_flap_auto) * 0.01);
-}
-
-/*
-  update motor tilt for continuous tilt servos
- */
-void Tiltrotor::continuous_update(void)
-{
-    // default to inactive
-    _motors_active = false;
-
-    // the maximum rate of throttle change
-    float max_change;
-
-    if (!quadplane.in_vtol_mode() && (!plane.arming.is_armed_and_safety_off() || !quadplane.assisted_flight)) {
-        // we are in pure fixed wing mode. Move the tiltable motors all the way forward and run them as
-        // a forward motor
-
-        // option set then if disarmed move to VTOL position to prevent ground strikes, allow tilt forward in manual mode for testing
-        const bool disarmed_tilt_up = !plane.arming.is_armed_and_safety_off() && (plane.control_mode != &plane.mode_manual) && quadplane.option_is_set(QuadPlane::OPTION::DISARMED_TILT_UP);
-        slew(disarmed_tilt_up ? 0.0 : get_forward_flight_tilt());
-
-        max_change = tilt_max_change(false);
-
-        float new_throttle = constrain_float(SRV_Channels::get_output_scaled(SRV_Channel::k_throttle)*0.01, 0, 1);
-        if (current_tilt < get_fully_forward_tilt()) {
-            current_throttle = constrain_float(new_throttle,
-                                                    current_throttle-max_change,
-                                                    current_throttle+max_change);
-        } else {
-            current_throttle = new_throttle;
-        }
-        if (!plane.arming.is_armed_and_safety_off()) {
-            current_throttle = 0;
-        } else {
-            // prevent motor shutdown
-            _motors_active = true;
-        }
-        if (!quadplane.motor_test.running) {
-            // the motors are all the way forward, start using them for fwd thrust
-            const uint16_t mask = is_zero(current_throttle)?0U:tilt_mask.get();
-            motors->output_motor_mask(current_throttle, mask, plane.rudder_dt);
-        }
-        return;
-    }
-
-    // remember the throttle level we're using for VTOL flight
-    float motors_throttle = motors->get_throttle();
-    max_change = tilt_max_change(motors_throttle<current_throttle);
-    current_throttle = constrain_float(motors_throttle,
-                                            current_throttle-max_change,
-                                            current_throttle+max_change);
-
-    /*
-      we are in a VTOL mode. We need to work out how much tilt is
-      needed. There are 5 strategies we will use:
-
-      1) With use of a forward throttle controlled by Q_FWD_THR_GAIN in
-         VTOL modes except Q_AUTOTUNE determined by Q_FWD_THR_USE. We set the angle based on a calculated
-         forward throttle.
-
-      2) With manual forward throttle control we set the angle based on the
-         RC input demanded forward throttle for QACRO, QSTABILIZE and QHOVER.
-
-      3) Without a RC input or calculated forward throttle value, the angle
-         will be set to zero in QAUTOTUNE, QACRO, QSTABILIZE and QHOVER.
-         This enables these modes to be used as a safe recovery mode.
-
-      4) In fixed wing assisted flight or velocity controlled modes we will
-         set the angle based on the demanded forward throttle, with a maximum
-         tilt given by Q_TILT_MAX. This relies on Q_FWD_THR_GAIN or Q_VFWD_GAIN
-         being set.
-
-      5) if we are in TRANSITION_TIMER mode then we are transitioning
-         to forward flight and should put the rotors all the way forward
-    */
-
-#if QAUTOTUNE_ENABLED
-    if (plane.control_mode == &plane.mode_qautotune) {
-        slew(0);
-        return;
-    }
-#endif
-
-    if (!quadplane.assisted_flight &&
-        quadplane.get_vfwd_method() == QuadPlane::ActiveFwdThr::NEW &&
-        quadplane.is_flying_vtol())
-    {
-        // We are using the rotor tilt functionality controlled by Q_FWD_THR_GAIN which can
-        // operate in all VTOL modes except Q_AUTOTUNE. Forward rotor tilt is used to produce
-        // forward thrust equivalent to what would have been produced by a forward thrust motor
-        // set to quadplane.forward_throttle_pct()
-        const float fwd_g_demand = 0.01 * quadplane.forward_throttle_pct();
-        const float fwd_tilt_deg = MIN(degrees(atanf(fwd_g_demand)), (float)max_angle_deg);
-        slew(MIN(fwd_tilt_deg * (1/90.0), get_forward_flight_tilt()));
-        return;
-    } else if (!quadplane.assisted_flight &&
-               (plane.control_mode == &plane.mode_qacro ||
-               plane.control_mode == &plane.mode_qstabilize ||
-               plane.control_mode == &plane.mode_qhover))
-    {
-        if (quadplane.rc_fwd_thr_ch == nullptr) {
-            // no manual throttle control, set angle to zero
-            slew(0);
-        } else {
-            // manual control of forward throttle up to max VTOL angle
-            float settilt = .01f * quadplane.forward_throttle_pct();
-            slew(MIN(settilt * max_angle_deg * (1/90.0), get_forward_flight_tilt())); 
-        }
-        return;
-    }
-
-    if (quadplane.assisted_flight &&
-        transition->transition_state >= Tiltrotor_Transition::TRANSITION_TIMER) {
-        // we are transitioning to fixed wing - tilt the motors all
-        // the way forward
-        slew(get_forward_flight_tilt());
-    } else {
-        // until we have completed the transition we limit the tilt to
-        // Q_TILT_MAX. Anything above 50% throttle gets
-        // Q_TILT_MAX. Below 50% throttle we decrease linearly. This
-        // relies heavily on Q_VFWD_GAIN being set appropriately.
-       float settilt = constrain_float((SRV_Channels::get_output_scaled(SRV_Channel::k_throttle)-MAX(plane.aparm.throttle_min.get(),0)) * 0.02, 0, 1);
-       slew(MIN(settilt * max_angle_deg * (1/90.0), get_forward_flight_tilt())); 
-    }
-}
-
-
-/*
-  output a slew limited tiltrotor angle. tilt is 0 or 1
- */
-void Tiltrotor::binary_slew(bool forward)
-{
-    // The servo output is binary, not slew rate limited
-    SRV_Channels::set_output_scaled(SRV_Channel::k_motor_tilt, forward?1000:0);
-
-    // rate limiting current_tilt has the effect of delaying throttle in tiltrotor_binary_update
-    float max_change = tilt_max_change(!forward);
-    if (forward) {
-        current_tilt = constrain_float(current_tilt+max_change, 0, 1);
-    } else {
-        current_tilt = constrain_float(current_tilt-max_change, 0, 1);
-    }
-}
-
-/*
-  update motor tilt for binary tilt servos
- */
-void Tiltrotor::binary_update(void)
-{
-    // motors always active
-    _motors_active = true;
-
-    if (!quadplane.in_vtol_mode()) {
-        // we are in pure fixed wing mode. Move the tiltable motors
-        // all the way forward and run them as a forward motor
-        binary_slew(true);
-
-        float new_throttle = SRV_Channels::get_output_scaled(SRV_Channel::k_throttle)*0.01f;
-        if (current_tilt >= 1) {
-            const uint16_t mask = is_zero(new_throttle)?0U:tilt_mask.get();
-            // the motors are all the way forward, start using them for fwd thrust
-            motors->output_motor_mask(new_throttle, mask, plane.rudder_dt);
-        }
-    } else {
-        binary_slew(false);
-    }
-}
-
-
-/*
-  update motor tilt
- */
-void Tiltrotor::update(void)
-{
-    if (!enabled() || tilt_mask == 0) {
-        // no motors to tilt
-        return;
-    }
-
-    if (type == TILT_TYPE_BINARY) {
-        binary_update();
-    } else {
-        continuous_update();
-    }
-
-    if (type == TILT_TYPE_VECTORED_YAW) {
-        vectoring();
-    }
-}
-
-/*
-  tilt compensation for angle of tilt. When the rotors are tilted the
-  roll effect of differential thrust on the tilted rotors is decreased
-  and the yaw effect increased
-  We have two factors we apply.
-
-  1) when we are transitioning to fwd flight we scale the tilted rotors by 1/cos(angle). This pushes us towards more flight speed
-
-  2) when we are transitioning to hover we scale the non-tilted rotors by cos(angle). This pushes us towards lower fwd thrust
-
-  We also apply an equalisation to the tilted motors in proportion to
-  how much tilt we have. This smoothly reduces the impact of the roll
-  gains as we tilt further forward.
-
-  For yaw, we apply differential thrust in proportion to the demanded
-  yaw control and sin of the tilt angle
-
-  Finally we ensure no requested thrust is over 1 by scaling back all
-  motors so the largest thrust is at most 1.0
- */
-void Tiltrotor::tilt_compensate_angle(float *thrust, uint8_t num_motors, float non_tilted_mul, float tilted_mul)
-{
-    float tilt_total = 0;
-    uint8_t tilt_count = 0;
-    
-    // apply tilt_factors first
-    for (uint8_t i=0; i<num_motors; i++) {
-        if (!is_motor_tilting(i)) {
-            thrust[i] *= non_tilted_mul;
-        } else {
-            thrust[i] *= tilted_mul;
-            tilt_total += thrust[i];
-            tilt_count++;
-        }
-    }
-
-    float largest_tilted = 0;
-    const float sin_tilt = sinf(radians(current_tilt*90));
-    // yaw_gain relates the amount of differential thrust we get from
-    // tilt, so that the scaling of the yaw control is the same at any
-    // tilt angle
-    const float yaw_gain = sinf(radians(tilt_yaw_angle));
-    const float avg_tilt_thrust = tilt_total / tilt_count;
-
-    for (uint8_t i=0; i<num_motors; i++) {
-        if (is_motor_tilting(i)) {
-            // as we tilt we need to reduce the impact of the roll
-            // controller. This simple method keeps the same average,
-            // but moves us to no roll control as the angle increases
-            thrust[i] = current_tilt * avg_tilt_thrust + thrust[i] * (1-current_tilt);
-            // add in differential thrust for yaw control, scaled by tilt angle
-            const float diff_thrust = motors->get_roll_factor(i) * (motors->get_yaw()+motors->get_yaw_ff()) * sin_tilt * yaw_gain;
-            thrust[i] += diff_thrust;
-            largest_tilted = MAX(largest_tilted, thrust[i]);
-        }
-    }
-
-    // if we are saturating one of the motors then reduce all motors
-    // to keep them in proportion to the original thrust. This helps
-    // maintain stability when tilted at a large angle
-    if (largest_tilted > 1.0f) {
-        float scale = 1.0f / largest_tilted;
-        for (uint8_t i=0; i<num_motors; i++) {
-            thrust[i] *= scale;
-        }
-    }
-}
-
-/*
-  choose up or down tilt compensation based on flight mode When going
-  to a fixed wing mode we use tilt_compensate_down, when going to a
-  VTOL mode we use tilt_compensate_up
- */
-void Tiltrotor::tilt_compensate(float *thrust, uint8_t num_motors)
-{
-    if (current_tilt <= 0) {
-        // the motors are not tilted, no compensation needed
-        return;
-    }
-    if (quadplane.in_vtol_mode()) {
-        // we are transitioning to VTOL flight
-        const float tilt_factor = cosf(radians(current_tilt*90));
-        tilt_compensate_angle(thrust, num_motors, tilt_factor, 1);
-    } else {
-        float inv_tilt_factor;
-        if (current_tilt > 0.98f) {
-            inv_tilt_factor = 1.0 / cosf(radians(0.98f*90));
-        } else {
-            inv_tilt_factor = 1.0 / cosf(radians(current_tilt*90));
-        }
-        tilt_compensate_angle(thrust, num_motors, 1, inv_tilt_factor);
-    }
-}
-
-/*
-  return true if the rotors are fully tilted forward
- */
-bool Tiltrotor::fully_fwd(void) const
-{
-    if (!enabled() || (tilt_mask == 0)) {
-        return false;
-    }
-    return (current_tilt >= get_fully_forward_tilt());
-}
-
-/*
-  return true if the rotors are fully tilted up
- */
-bool Tiltrotor::fully_up(void) const
-{
-    if (!enabled() || (tilt_mask == 0)) {
-        return false;
-    }
-    return (current_tilt <= 0);
-}
-
-/*
-  control vectoring for tilt multicopters
- */
-void Tiltrotor::vectoring(void)
-{
-    // total angle the tilt can go through
-    const float total_angle = 90 + tilt_yaw_angle + fixed_angle;
-    // output value (0 to 1) to get motors pointed straight up
-    const float zero_out = tilt_yaw_angle / total_angle;
-    const float fixed_tilt_limit = fixed_angle / total_angle;
-    const float level_out = 1.0 - fixed_tilt_limit;
-
-    // calculate the basic tilt amount from current_tilt
-    float base_output = zero_out + (current_tilt * (level_out - zero_out));
-    // for testing when disarmed, apply vectored yaw in proportion to rudder stick
-    // Wait TILT_DELAY_MS after disarming to allow props to spin down first.
-    constexpr uint32_t TILT_DELAY_MS = 3000;
-    uint32_t now = AP_HAL::millis();
-    if (!plane.arming.is_armed_and_safety_off() && plane.quadplane.option_is_set(QuadPlane::OPTION::DISARMED_TILT)) {
-        // this test is subject to wrapping at ~49 days, but the consequences are insignificant
-        if ((now - hal.util->get_last_armed_change()) > TILT_DELAY_MS) {
-            if (quadplane.in_vtol_mode()) {
-                float yaw_out = plane.channel_rudder->get_control_in();
-                yaw_out /= plane.channel_rudder->get_range();
-                float yaw_range = zero_out;
-
-                SRV_Channels::set_output_scaled(SRV_Channel::k_tiltMotorLeft,  1000 * constrain_float(base_output + yaw_out * yaw_range,0,1));
-                SRV_Channels::set_output_scaled(SRV_Channel::k_tiltMotorRight, 1000 * constrain_float(base_output - yaw_out * yaw_range,0,1));
-                SRV_Channels::set_output_scaled(SRV_Channel::k_tiltMotorRear,  1000 * constrain_float(base_output,0,1));
-                SRV_Channels::set_output_scaled(SRV_Channel::k_tiltMotorRearLeft,  1000 * constrain_float(base_output + yaw_out * yaw_range,0,1));
-                SRV_Channels::set_output_scaled(SRV_Channel::k_tiltMotorRearRight, 1000 * constrain_float(base_output - yaw_out * yaw_range,0,1));
-            } else {
-                // fixed wing tilt
-                const float gain = fixed_gain * fixed_tilt_limit;
-                // base the tilt on elevon mixing, which means it
-                // takes account of the MIXING_GAIN. The rear tilt is
-                // based on elevator
-                const float right = gain * SRV_Channels::get_output_scaled(SRV_Channel::k_elevon_right) * (1/4500.0);
-                const float left  = gain * SRV_Channels::get_output_scaled(SRV_Channel::k_elevon_left) * (1/4500.0);
-                const float mid  = gain * SRV_Channels::get_output_scaled(SRV_Channel::k_elevator) * (1/4500.0);
-                // front tilt is effective canards, so need to swap and use negative. Rear motors are treated live elevons.
-                SRV_Channels::set_output_scaled(SRV_Channel::k_tiltMotorLeft,1000 * constrain_float(base_output - right,0,1));
-                SRV_Channels::set_output_scaled(SRV_Channel::k_tiltMotorRight,1000 * constrain_float(base_output - left,0,1));
-                SRV_Channels::set_output_scaled(SRV_Channel::k_tiltMotorRearLeft,1000 * constrain_float(base_output + left,0,1));
-                SRV_Channels::set_output_scaled(SRV_Channel::k_tiltMotorRearRight,1000 * constrain_float(base_output + right,0,1));
-                SRV_Channels::set_output_scaled(SRV_Channel::k_tiltMotorRear,  1000 * constrain_float(base_output + mid,0,1));
-            }
-        }
-        return;
-    }
-
-    const bool no_yaw = tilt_over_max_angle();
-    if (no_yaw) {
-        // fixed wing  We need to apply inverse scaling with throttle, and remove the surface speed scaling as
-        // we don't want tilt impacted by airspeed
-        const float scaler = plane.control_mode == &plane.mode_manual?1:(quadplane.FW_vector_throttle_scaling() / plane.get_speed_scaler());
-        const float gain = fixed_gain * fixed_tilt_limit * scaler;
-        const float right = gain * SRV_Channels::get_output_scaled(SRV_Channel::k_elevon_right) * (1/4500.0);
-        const float left  = gain * SRV_Channels::get_output_scaled(SRV_Channel::k_elevon_left) * (1/4500.0);
-        const float mid  = gain * SRV_Channels::get_output_scaled(SRV_Channel::k_elevator) * (1/4500.0);
-        SRV_Channels::set_output_scaled(SRV_Channel::k_tiltMotorLeft,1000 * constrain_float(base_output - right,0,1));
-        SRV_Channels::set_output_scaled(SRV_Channel::k_tiltMotorRight,1000 * constrain_float(base_output - left,0,1));
-        SRV_Channels::set_output_scaled(SRV_Channel::k_tiltMotorRearLeft,1000 * constrain_float(base_output + left,0,1));
-        SRV_Channels::set_output_scaled(SRV_Channel::k_tiltMotorRearRight,1000 * constrain_float(base_output + right,0,1));
-        SRV_Channels::set_output_scaled(SRV_Channel::k_tiltMotorRear,  1000 * constrain_float(base_output + mid,0,1));
-    } else {
-        const float yaw_out = motors->get_yaw()+motors->get_yaw_ff();
-        const float roll_out = motors->get_roll()+motors->get_roll_ff();
-        const float yaw_range = zero_out;
-
-        // Scaling yaw with throttle
-        const float throttle = motors->get_throttle_out();
-        const float scale_min = 0.5;
-        const float scale_max = 2.0;
-        float throttle_scaler = scale_max;
-        if (is_positive(throttle)) {
-            throttle_scaler = constrain_float(motors->get_throttle_hover() / throttle, scale_min, scale_max);
-        }
-
-        // now apply vectored thrust for yaw and roll.
-        const float tilt_rad = radians(current_tilt*90);
-        const float sin_tilt = sinf(tilt_rad);
-        const float cos_tilt = cosf(tilt_rad);
-        // the MotorsMatrix library normalises roll factor to 0.5, so
-        // we need to use the same factor here to keep the same roll
-        // gains when tilted as we have when not tilted
-        const float avg_roll_factor = 0.5;
-        float tilt_scale = throttle_scaler * yaw_out * cos_tilt + avg_roll_factor * roll_out * sin_tilt;
-
-        if (fabsf(tilt_scale) > 1.0) {
-            tilt_scale = constrain_float(tilt_scale, -1.0, 1.0);
-            motors->limit.yaw = true;
-        }
-
-        const float tilt_offset = tilt_scale * yaw_range;
-
-        float left_tilt = base_output + tilt_offset;
-        float right_tilt = base_output - tilt_offset;
-
-        // if output saturation of both left and right then set yaw limit flag
-        if (((left_tilt > 1.0) || (left_tilt < 0.0)) &&
-            ((right_tilt > 1.0) || (right_tilt < 0.0))) {
-            motors->limit.yaw = true;
-        }
-
-        // constrain and scale to ouput range
-        left_tilt = constrain_float(left_tilt,0.0,1.0) * 1000.0;
-        right_tilt = constrain_float(right_tilt,0.0,1.0) * 1000.0;
-
-        SRV_Channels::set_output_scaled(SRV_Channel::k_tiltMotorLeft, left_tilt);
-        SRV_Channels::set_output_scaled(SRV_Channel::k_tiltMotorRight, right_tilt);
-        SRV_Channels::set_output_scaled(SRV_Channel::k_tiltMotorRear, 1000.0 * constrain_float(base_output,0.0,1.0));
-        SRV_Channels::set_output_scaled(SRV_Channel::k_tiltMotorRearLeft, left_tilt);
-        SRV_Channels::set_output_scaled(SRV_Channel::k_tiltMotorRearRight, right_tilt);
-    }
-}
-
-/*
-  control bicopter tiltrotors
- */
-void Tiltrotor::bicopter_output(void)
-{
-    if (type != TILT_TYPE_BICOPTER || quadplane.motor_test.running) {
-        // don't override motor test with motors_output
-        return;
-    }
-
-    if (!quadplane.in_vtol_mode() && fully_fwd()) {
-        SRV_Channels::set_output_scaled(SRV_Channel::k_tiltMotorLeft,  -SERVO_MAX);
-        SRV_Channels::set_output_scaled(SRV_Channel::k_tiltMotorRight, -SERVO_MAX);
-        return;
-    }
-
-    float throttle = SRV_Channels::get_output_scaled(SRV_Channel::k_throttle);
-    if (quadplane.assisted_flight) {
-        quadplane.hold_stabilize(throttle * 0.01f);
-        quadplane.motors_output(true);
-    } else {
-        quadplane.motors_output(false);
-    }
-
-    // bicopter assumes that trim is up so we scale down so match
-    float tilt_left = SRV_Channels::get_output_scaled(SRV_Channel::k_tiltMotorLeft);
-    float tilt_right = SRV_Channels::get_output_scaled(SRV_Channel::k_tiltMotorRight);
-
-    if (is_negative(tilt_left)) {
-        tilt_left *= tilt_yaw_angle * (1/90.0);
-    }
-    if (is_negative(tilt_right)) {
-        tilt_right *= tilt_yaw_angle * (1/90.0);
-    }
-
-    // reduce authority of bicopter as motors are tilted forwards
-    const float scaling = cosf(current_tilt * M_PI_2);
-    tilt_left  *= scaling;
-    tilt_right *= scaling;
-
-    // add current tilt and constrain
-    tilt_left  = constrain_float(-(current_tilt * SERVO_MAX) + tilt_left,  -SERVO_MAX, SERVO_MAX);
-    tilt_right = constrain_float(-(current_tilt * SERVO_MAX) + tilt_right, -SERVO_MAX, SERVO_MAX);
-
-    SRV_Channels::set_output_scaled(SRV_Channel::k_tiltMotorLeft,  tilt_left);
-    SRV_Channels::set_output_scaled(SRV_Channel::k_tiltMotorRight, tilt_right);
-}
-
-/*
-  when doing a forward transition of a tilt-vectored quadplane we use
-  euler angle control to maintain good yaw. This updates the yaw
-  target based on pilot input and target roll
- */
-void Tiltrotor::update_yaw_target(void)
-{
-    uint32_t now = AP_HAL::millis();
-    if (now - transition_yaw_set_ms > 100 ||
-        !is_zero(quadplane.get_pilot_input_yaw_rate_cds())) {
-        // lock initial yaw when transition is started or when
-        // pilot commands a yaw change. This allows us to track
-        // straight in transitions for tilt-vectored planes, but
-        // allows for turns when level transition is not wanted
-        transition_yaw_cd = quadplane.ahrs.yaw_sensor;
-    }
-
-    /*
-      now calculate the equivalent yaw rate for a coordinated turn for
-      the desired bank angle given the airspeed
-     */
-    float aspeed;
-    bool have_airspeed = quadplane.ahrs.airspeed_estimate(aspeed);
-    if (have_airspeed && labs(plane.nav_roll_cd)>1000) {
-        float dt = (now - transition_yaw_set_ms) * 0.001;
-        // calculate the yaw rate to achieve the desired turn rate
-        const float airspeed_min = MAX(plane.aparm.airspeed_min,5);
-        const float yaw_rate_cds = fixedwing_turn_rate(plane.nav_roll_cd*0.01, MAX(aspeed,airspeed_min))*100;
-        transition_yaw_cd += yaw_rate_cds * dt;
-    }
-    transition_yaw_set_ms = now;
-}
-
-bool Tiltrotor_Transition::update_yaw_target(float& yaw_target_cd)
-{
-    if (!(tiltrotor.is_vectored() &&
-        transition_state <= TRANSITION_TIMER)) {
-        return false;
-    }
-    tiltrotor.update_yaw_target();
-    yaw_target_cd = tiltrotor.transition_yaw_cd;
-    return true;
-}
-
-// return true if we should show VTOL view
-bool Tiltrotor_Transition::show_vtol_view() const
-{
-    bool show_vtol = quadplane.in_vtol_mode();
-
-    if (!show_vtol && tiltrotor.is_vectored() && transition_state <= TRANSITION_TIMER) {
-        // we use multirotor controls during fwd transition for
-        // vectored yaw vehicles
-        return true;
-    }
-
-    return show_vtol;
-}
-
-// return true if we are tilted over the max angle threshold
-bool Tiltrotor::tilt_over_max_angle(void) const
-{
-    const float tilt_threshold = (max_angle_deg/90.0f);
-    return (current_tilt > MIN(tilt_threshold, get_forward_flight_tilt()));
-}
-
-#endif  // HAL_QUADPLANE_ENABLED
->>>>>>> fd81aaee
+#endif  // HAL_QUADPLANE_ENABLED