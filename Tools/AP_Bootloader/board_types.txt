--- conflicted
+++ resolved
@@ -262,11 +262,8 @@
 AP_HW_mRoKitCANrevC                  1147
 AP_HW_BotBloxSwitch                  1148
 AP_HW_MatekH7A3                      1149
-<<<<<<< HEAD
+AP_HW_MicoAir405v2                   1150
 AP_HW_CSKY405                        1151
-=======
-AP_HW_MicoAir405v2                   1150
->>>>>>> 41fc3a8d
 
 AP_HW_ESP32_PERIPH                   1205
 AP_HW_ESP32S3_PERIPH                 1206
