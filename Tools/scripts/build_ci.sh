#!/bin/bash
# useful script to test all the different build types that we support.
# This helps when doing large merges
# Andrew Tridgell, November 2011

set -ex

. ~/.profile

# CXX and CC are exported by default by travis
c_compiler=${CC:-gcc}
cxx_compiler=${CXX:-g++}
unset CXX CC

export BUILDROOT=/tmp/ci.build
rm -rf $BUILDROOT
export GIT_VERSION="ci_test"
export NUTTX_GIT_VERSION="ci_test"
export PX4_GIT_VERSION="ci_test"
export CCACHE_SLOPPINESS="include_file_ctime,include_file_mtime"

if [[ "$cxx_compiler" == "clang++" ]]; then
  export CCACHE_CPP2="true"
fi

# If CI_BUILD_TARGET is not set, default to all of them
if [ -z "$CI_BUILD_TARGET" ]; then
    CI_BUILD_TARGET="sitl linux navio2 raspilot minlure bebop px4-v2 px4-v4"
fi

declare -A build_platforms
declare -A build_concurrency
declare -A build_extra_clean
declare -A waf_supported_boards

<<<<<<< HEAD
build_platforms=(  ["ArduPlane"]="navio raspilot minlure bebop sitl linux px4-v2"
                   ["ArduCopter"]="navio raspilot minlure bebop sitl linux px4-v2 px4-v4"
                   ["ArduSub"]="navio raspilot minlure bebop linux px4-v2 px4-v4"
                   ["APMrover2"]="navio raspilot minlure bebop sitl linux px4-v2"
                   ["AntennaTracker"]="navio raspilot minlure bebop sitl linux px4-v2"
=======
build_platforms=(  ["ArduPlane"]="navio2 raspilot minlure bebop sitl linux px4-v2"
                   ["ArduCopter"]="navio2 raspilot minlure bebop sitl linux px4-v2 px4-v4"
                   ["APMrover2"]="navio2 raspilot minlure bebop sitl linux px4-v2"
                   ["AntennaTracker"]="navio2 raspilot minlure bebop sitl linux px4-v2"
>>>>>>> 384ad94e
                   ["Tools/Replay"]="linux")

build_concurrency=(["navio2"]="-j2"
                   ["raspilot"]="-j2"
                   ["minlure"]="-j2"
                   ["bebop"]="-j2"
                   ["sitl"]="-j2"
                   ["linux"]="-j2"
                   ["px4-v2"]=""
                   ["px4-v4"]="")

build_extra_clean=(["px4-v2"]="make px4-cleandep")

# special case for SITL testing in CI
if [ "$CI_BUILD_TARGET" = "sitltest" ]; then
    echo "Installing pymavlink"
    git submodule init
    git submodule update
    (cd modules/mavlink/pymavlink && python setup.py build install --user)
    unset BUILDROOT
    echo "Running SITL QuadCopter test"
    Tools/autotest/autotest.py -j2 build.ArduCopter fly.ArduCopter
    echo "Running SITL QuadPlane test"
    Tools/autotest/autotest.py -j2 build.ArduPlane fly.QuadPlane
    exit 0
fi

waf=modules/waf/waf-light

# get list of boards supported by the waf build
for board in $($waf list_boards | head -n1); do waf_supported_boards[$board]=1; done

echo "Temporarily disabling px4 waf builds (broken in px4 merge)"
waf_supported_boards[px4-v1]=""
waf_supported_boards[px4-v2]=""
waf_supported_boards[px4-v4]=""

echo "Targets: $CI_BUILD_TARGET"
for t in $CI_BUILD_TARGET; do
    # skip make-based build for clang
    if [[ "$cxx_compiler" != "clang++" ]]; then
        echo "Starting make based build for target ${t}..."
        for v in ${!build_platforms[@]}; do
            if [[ ${build_platforms[$v]} != *$t* ]]; then
                continue
            fi
            echo "Building $v for ${t}..."

            pushd $v
            make clean
            if [ ${build_extra_clean[$t]+_} ]; then
                ${build_extra_clean[$t]}
            fi

            make $t ${build_concurrency[$t]}
            popd
        done
    fi

    if [[ -n ${waf_supported_boards[$t]} ]]; then
        echo "Starting waf build for board ${t}..."
        $waf configure --board $t --enable-benchmarks --check-c-compiler="$c_compiler" --check-cxx-compiler="$cxx_compiler"
        $waf clean
        $waf ${build_concurrency[$t]} all
        if [[ $t == linux ]]; then
            $waf check
        fi
    fi
done

echo build OK
exit 0<|MERGE_RESOLUTION|>--- conflicted
+++ resolved
@@ -33,18 +33,11 @@
 declare -A build_extra_clean
 declare -A waf_supported_boards
 
-<<<<<<< HEAD
-build_platforms=(  ["ArduPlane"]="navio raspilot minlure bebop sitl linux px4-v2"
-                   ["ArduCopter"]="navio raspilot minlure bebop sitl linux px4-v2 px4-v4"
-                   ["ArduSub"]="navio raspilot minlure bebop linux px4-v2 px4-v4"
-                   ["APMrover2"]="navio raspilot minlure bebop sitl linux px4-v2"
-                   ["AntennaTracker"]="navio raspilot minlure bebop sitl linux px4-v2"
-=======
 build_platforms=(  ["ArduPlane"]="navio2 raspilot minlure bebop sitl linux px4-v2"
                    ["ArduCopter"]="navio2 raspilot minlure bebop sitl linux px4-v2 px4-v4"
+                   ["ArduSub"]="navio2 raspilot minlure bebop sitl linux px4-v2 px4-v4"
                    ["APMrover2"]="navio2 raspilot minlure bebop sitl linux px4-v2"
                    ["AntennaTracker"]="navio2 raspilot minlure bebop sitl linux px4-v2"
->>>>>>> 384ad94e
                    ["Tools/Replay"]="linux")
 
 build_concurrency=(["navio2"]="-j2"
