This file is for new developers to try their first git commit on!

Follow the instructions in the APM wiki to get your name added to the
list below

----------------
Test Developer ...

Chris Anderson
Phil Cole after following the instructions explicitly.
Craig Elder was here.
Andreas Antonopoulos wuz'ere
Robert Lefebvre, unconfuzzled his clone.
Olivier check test
Phil Rowse was here :)
Nils Hogberg (Vizual54) testing
Linus Penzlien
Hazy
Benoit GRUSON
Dario Lindo Andres
George Zogopoulos Papaliakos, struggling with Git
Hao Zhou
Shingo Matsuura (assignment)
Murata Katsutoshi, Yoseijyuku-Sei.
Hiroshi Kitaoka
Yu Kuwahara (assignment)(2nd trial)
Ikegami Atsushi
Eiji Aoki
Kazutaka Ozawa
Kunihiro Yoshida
Yasuhide Horiuchi
Tatsuya Yamaguchi
Kenji Koseki
Shinya Oda
Sohan Anisetty
Kouichi Nakajima
Yuki Yoshioka
Takanobu Minoshima
Yuki Miyama
Masahiro Saegusa
Fumikatsu Murozaki
Yuta Yoshinuma
Yasuyuki Suzuki
Koji Hosaka
Mitsuhiro Komiya
Eduardo Caceres (eduherminio)
steven test
Fnoop hello :)
Yuichiro Shibata
Tsuyoshi Kawamura (retry)
Natsuki Matsuda
Isamu Tamura(retry 4)
Sumiaki Takemoto
Kinuyo Irie
Gregory Dzhezyan
Rahul Nunna
Ryutaro Yoshida
Carlos Bravo (MAC)
Hiro test
Shinya Fujimura
Hiroyuki Kuratsune
Noriyoshi Tanaka
Takeshi Matsumoto
Makito Seki
Kamia Umefune
Ryunosuke Kuninobu
Kenta Asaishi
LZM
Isamu Ishiguro
Naoya Sato
Brian Ankeny
Opemipo Ogunkola saying Hi from Nigeria!
Nishchay Agrawal
Akash Nair
Borys Tymchenko (spsancti)
Mahtab Sandhu(ma8sa)
Vedarth Sharma (Working on rtl)
Kim Nguyen
Shaunaq Narindra
Adhita Selvaraj
Guilherme Sousa
Thomas Hehn (tomsal)
Anastasia Solari (solarblue)
Quan Nguyen
Kotaro Iochi
Masaru Kitamura
Hiroyuki Yano
Nobuyuki Arai
Ikumi Motoshige
Hiroshi Iwamoto
Cafoo
Kieth Mine (cubicrootk)
ahmed elshweikh
Marc Francis Say
Clarisse Crespo
Reginald Steven Rivera
Dimitri Vasilkov
Daisuke "hine" IMAI
Tomoshi Wagata(wagatan
Seiichi Takayama
Yuya Fujiwara @ 17:17 May-19
Yuuji Awata
Harutsugu Sato
ShingoKANEKO
Tom Pittenger
Pedro Villegas
Christian Llanes (llanesc)
Ameer Hussain
sal-mo
Koji Ohse(Homework)
Giacomo Ornati
Shusaku Yamaura
Takuya Ohgi
Eiichi Matsushita(anzukintoki)
Ryosuke Takatsuka
toshikazu kojima
Kenji Izutsu
John Wilbraham
Hideaki Matsuo(Homework)
Ansh Kumar Sharma
Arjun Chauhan
Jimmy Jacobson was successful in following the directions!
Daksh Bhatia
Biswajit Ghosh
Kyle "Shelley" McILroy
Sajjad Rahnama (Iran, Rasht 1398/06/07)
kenhuyang
Bhavya
Nick Restivo - Hello from Georgia Tech! (10/8/2019)
Randy Mackay from Xiamen
Andrew Michelmore in an attempt to fly
prajesh_pixelburn
Gautham P Krishnan
Vishal Raj from india(beginner)
nnaka
Gokul P  :)
Rahul Ghangas
Gabsxk
Ahmed Majuid
Tejprakash Sharma
Bhaskar Dutt
Marek Lukasiewicz
<<<<<<< HEAD
Jawed Alam
=======
Jacob Gruver
>>>>>>> ff784aee
<|MERGE_RESOLUTION|>--- conflicted
+++ resolved
@@ -140,8 +140,5 @@
 Tejprakash Sharma
 Bhaskar Dutt
 Marek Lukasiewicz
-<<<<<<< HEAD
-Jawed Alam
-=======
 Jacob Gruver
->>>>>>> ff784aee
+Jawed Alam