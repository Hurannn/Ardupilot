#!/usr/bin/env python
# encoding: utf-8

from collections import OrderedDict
import sys, os

import waflib
from waflib import Utils
from waflib.Configure import conf

_board_classes = {}
_board = None

class BoardMeta(type):
    def __init__(cls, name, bases, dct):
        super(BoardMeta, cls).__init__(name, bases, dct)

        if 'abstract' not in cls.__dict__:
            cls.abstract = False
        if cls.abstract:
            return

        if not hasattr(cls, 'toolchain'):
            cls.toolchain = 'native'

        board_name = getattr(cls, 'name', name)
        if board_name in _board_classes:
            raise Exception('board named %s already exists' % board_name)
        _board_classes[board_name] = cls

class Board:
    abstract = True

    def __init__(self):
        self.with_can = False

    def configure(self, cfg):
        cfg.env.TOOLCHAIN = cfg.options.toolchain or self.toolchain
        cfg.env.ROMFS_FILES = []
        cfg.load('toolchain')
        cfg.load('cxx_checks')

        env = waflib.ConfigSet.ConfigSet()
        self.configure_env(cfg, env)

        # Setup scripting, had to defer this to allow checking board size
        if ((not cfg.options.disable_scripting) and
            (not cfg.env.DISABLE_SCRIPTING) and
            ((cfg.env.BOARD_FLASH_SIZE is None) or
             (cfg.env.BOARD_FLASH_SIZE == []) or
             (cfg.env.BOARD_FLASH_SIZE > 1024))):

            env.DEFINES.update(
<<<<<<< HEAD
#                ENABLE_SCRIPTING = 1,
                ENABLE_HEAP = 1,
                LUA_32BITS = 1,
                )

#            env.ROMFS_FILES += [
#                ('sandbox.lua', 'libraries/AP_Scripting/scripts/sandbox.lua'),
#                ]

#            env.AP_LIBRARIES += [
#                'AP_Scripting',
#                'AP_Scripting/lua/src',
#                ]

#            env.CXXFLAGS += [
#                '-DHAL_HAVE_AP_ROMFS_EMBEDDED_H'
#                ]
=======
                ENABLE_SCRIPTING = 1,
                LUA_32BITS = 1,
                )

            env.AP_LIBRARIES += [
                'AP_Scripting',
                'AP_Scripting/lua/src',
                ]

>>>>>>> c6ea39eb
        else:
            cfg.options.disable_scripting = True

        d = env.get_merged_dict()
        # Always prepend so that arguments passed in the command line get
        # the priority.
        for k, val in d.items():
            # Dictionaries (like 'DEFINES') are converted to lists to
            # conform to waf conventions.
            if isinstance(val, dict):
                keys = list(val.keys())
                if not isinstance(val, OrderedDict):
                    keys.sort()
                val = ['%s=%s' % (vk, val[vk]) for vk in keys]

            if k in cfg.env and isinstance(cfg.env[k], list):
                cfg.env.prepend_value(k, val)
            else:
                cfg.env[k] = val

        cfg.ap_common_checks()

        cfg.env.prepend_value('INCLUDES', [
            cfg.srcnode.find_dir('libraries/AP_Common/missing').abspath()
        ])

    def cc_version_gte(self, cfg, want_major, want_minor):
        (major, minor, patchlevel) = cfg.env.CC_VERSION
        return (int(major) > want_major or
                (int(major) == want_major and int(minor) >= want_minor))

    def configure_env(self, cfg, env):
        # Use a dictionary instead of the convetional list for definitions to
        # make easy to override them. Convert back to list before consumption.
        env.DEFINES = {}

        env.CFLAGS += [
            '-ffunction-sections',
            '-fdata-sections',
            '-fsigned-char',

            '-Wall',
            '-Wextra',
            '-Werror=format',
            '-Wpointer-arith',
            '-Wcast-align',
            '-Wno-missing-field-initializers',
            '-Wno-unused-parameter',
            '-Wno-redundant-decls',
            '-Wno-unknown-pragmas',
            '-Wno-trigraphs',
            '-Werror=shadow',
            '-Werror=return-type',
            '-Werror=unused-result',
            '-Werror=unused-variable',
            '-Werror=narrowing',
            '-Werror=attributes',
            '-Werror=overflow',
            '-Werror=parentheses',
            '-Werror=format-extra-args',
            '-Werror=ignored-qualifiers',
            '-Werror=undef',
            '-DARDUPILOT_BUILD',
        ]

        if cfg.options.scripting_checks:
            env.DEFINES.update(
                AP_SCRIPTING_CHECKS = 1,
                )

        if 'clang' in cfg.env.COMPILER_CC:
            env.CFLAGS += [
                '-fcolor-diagnostics',

                '-Wno-gnu-designator',
                '-Wno-inconsistent-missing-override',
                '-Wno-mismatched-tags',
                '-Wno-gnu-variable-sized-type-not-at-end',
                '-Werror=implicit-fallthrough',
            ]
        else:
            env.CFLAGS += [
                '-Wno-format-contains-nul',
            ]
            if self.cc_version_gte(cfg, 7, 4):
                env.CXXFLAGS += [
                    '-Werror=implicit-fallthrough',
                ]

        if cfg.env.DEBUG:
            env.CFLAGS += [
                '-g',
                '-O0',
            ]
            env.DEFINES.update(
                HAL_DEBUG_BUILD = 1,
            )

        if cfg.options.bootloader:
            # don't let bootloaders try and pull scripting in
            cfg.options.disable_scripting = True
        else:
            env.DEFINES.update(
                ENABLE_HEAP = 1,
            )

        if cfg.options.enable_math_check_indexes:
            env.CXXFLAGS += ['-DMATH_CHECK_INDEXES']

        env.CXXFLAGS += [
            '-std=gnu++11',

            '-fdata-sections',
            '-ffunction-sections',
            '-fno-exceptions',
            '-fsigned-char',

            '-Wall',
            '-Wextra',
            '-Wpointer-arith',
            '-Wno-unused-parameter',
            '-Wno-missing-field-initializers',
            '-Wno-reorder',
            '-Wno-redundant-decls',
            '-Wno-unknown-pragmas',
            '-Wno-expansion-to-defined',
            '-Werror=cast-align',
            '-Werror=attributes',
            '-Werror=format-security',
            '-Werror=format-extra-args',
            '-Werror=enum-compare',
            '-Werror=format',
            '-Werror=array-bounds',
            '-Werror=uninitialized',
            '-Werror=init-self',
            '-Werror=narrowing',
            '-Werror=return-type',
            '-Werror=switch',
            '-Werror=sign-compare',
            '-Werror=type-limits',
            '-Werror=undef',
            '-Werror=unused-result',
            '-Werror=shadow',
            '-Werror=unused-value',
            '-Werror=unused-variable',
            '-Werror=delete-non-virtual-dtor',
            '-Wfatal-errors',
            '-Wno-trigraphs',
            '-Werror=parentheses',
            '-DARDUPILOT_BUILD',
        ]

        if 'clang++' in cfg.env.COMPILER_CXX:
            env.CXXFLAGS += [
                '-fcolor-diagnostics',

                '-Werror=address-of-packed-member',

                '-Werror=inconsistent-missing-override',
                '-Werror=overloaded-virtual',

                # catch conversion issues:
                '-Werror=bitfield-enum-conversion',
                '-Werror=bool-conversion',
                '-Werror=constant-conversion',
                '-Werror=enum-conversion',
                '-Werror=int-conversion',
                '-Werror=literal-conversion',
                '-Werror=non-literal-null-conversion',
                '-Werror=null-conversion',
                '-Werror=objc-literal-conversion',
#                '-Werror=shorten-64-to-32',  # ARRAY_SIZE() creates this all over the place as the caller typically takes a uint32_t not a size_t
                '-Werror=string-conversion',
                #    '-Werror=sign-conversion', # can't use as we assign into AP_Int8 from uint8_ts

                '-Wno-gnu-designator',
                '-Wno-mismatched-tags',
                '-Wno-gnu-variable-sized-type-not-at-end',
                '-Werror=implicit-fallthrough',
            ]
        else:
            env.CXXFLAGS += [
                '-Wno-format-contains-nul',
                '-Werror=unused-but-set-variable'
            ]
            if self.cc_version_gte(cfg, 5, 2):
                env.CXXFLAGS += [
                    '-Werror=suggest-override',
                ]
            if self.cc_version_gte(cfg, 7, 4):
                env.CXXFLAGS += [
                    '-Werror=implicit-fallthrough',
                ]

        if cfg.options.Werror:
            errors = ['-Werror',
                      '-Werror=missing-declarations',
                      '-Werror=float-equal',
                      '-Werror=undef',
                    ]
            env.CFLAGS += errors
            env.CXXFLAGS += errors

        if cfg.env.DEBUG:
            env.CXXFLAGS += [
                '-g',
                '-O0',
            ]

        if cfg.env.DEST_OS == 'darwin':
            env.LINKFLAGS += [
                '-Wl,-dead_strip',
            ]
        else:
            env.LINKFLAGS += [
                '-Wl,--gc-sections',
            ]

        if self.with_can:
            env.AP_LIBRARIES += [
                'AP_UAVCAN',
                'modules/uavcan/libuavcan/src/**/*.cpp'
                ]

            env.CXXFLAGS += [
                '-Wno-error=cast-align',
            ]

            env.DEFINES.update(
                UAVCAN_CPP_VERSION = 'UAVCAN_CPP03',
                UAVCAN_NO_ASSERTIONS = 1,
                UAVCAN_NULLPTR = 'nullptr'
            )

            env.INCLUDES += [
                cfg.srcnode.find_dir('modules/uavcan/libuavcan/include').abspath()
            ]

        if cfg.options.build_dates:
            env.build_dates = True

        # We always want to use PRI format macros
        cfg.define('__STDC_FORMAT_MACROS', 1)

        if cfg.options.disable_ekf2:
            env.CXXFLAGS += ['-DHAL_NAVEKF2_AVAILABLE=0']

        if cfg.options.disable_ekf3:
            env.CXXFLAGS += ['-DHAL_NAVEKF3_AVAILABLE=0']

    def pre_build(self, bld):
        '''pre-build hook that gets called before dynamic sources'''
        if bld.env.ROMFS_FILES:
            self.embed_ROMFS_files(bld)

    def build(self, bld):
        bld.ap_version_append_str('GIT_VERSION', bld.git_head_hash(short=True))
        import time
        ltime = time.localtime()
        if bld.env.build_dates:
            bld.ap_version_append_int('BUILD_DATE_YEAR', ltime.tm_year)
            bld.ap_version_append_int('BUILD_DATE_MONTH', ltime.tm_mon)
            bld.ap_version_append_int('BUILD_DATE_DAY', ltime.tm_mday)

    def embed_ROMFS_files(self, ctx):
        '''embed some files using AP_ROMFS'''
        import embed
        header = ctx.bldnode.make_node('ap_romfs_embedded.h').abspath()
        if not embed.create_embedded_h(header, ctx.env.ROMFS_FILES, ctx.env.ROMFS_UNCOMPRESSED):
            ctx.fatal("Failed to created ap_romfs_embedded.h")

Board = BoardMeta('Board', Board.__bases__, dict(Board.__dict__))

def add_dynamic_boards():
    '''add boards based on existance of hwdef.dat in subdirectories for ChibiOS'''
    dirname, dirlist, filenames = next(os.walk('libraries/AP_HAL_ChibiOS/hwdef'))
    for d in dirlist:
        if d in _board_classes.keys():
            continue
        hwdef = os.path.join(dirname, d, 'hwdef.dat')
        if os.path.exists(hwdef):
            newclass = type(d, (chibios,), {'name': d})

def get_boards_names():
    add_dynamic_boards()

    return sorted(list(_board_classes.keys()), key=str.lower)

def get_removed_boards():
    '''list of boards which have been removed'''
    return sorted(['px4-v1', 'px4-v2', 'px4-v3', 'px4-v4', 'px4-v4pro'])

@conf
def get_board(ctx):
    global _board
    if not _board:
        if not ctx.env.BOARD:
            ctx.fatal('BOARD environment variable must be set before first call to get_board()')
        if ctx.env.BOARD in get_removed_boards():
            ctx.fatal('''
The board target %s has been removed from ArduPilot with the removal of NuttX support and HAL_PX4.

Please use a replacement build as follows:

 px4-v2     Use Pixhawk1 build
 px4-v3     Use Pixhawk1 or CubeBlack builds
 px4-v4     Use Pixracer build
 px4-v4pro  Use DrotekP3Pro build
''' % ctx.env.BOARD)

        boards = _board_classes.keys()
        if not ctx.env.BOARD in boards:
            ctx.fatal("Invalid board '%s': choices are %s" % (ctx.env.BOARD, ', '.join(sorted(boards, key=str.lower))))
        _board = _board_classes[ctx.env.BOARD]()
    return _board

# NOTE: Keeping all the board definitions together so we can easily
# identify opportunities to simplify common flags. In the future might
# be worthy to keep board definitions in files of their own.

class sitl(Board):

    def __init__(self):
        if Utils.unversioned_sys_platform().startswith("linux"):
            self.with_can = True
        else:
            self.with_can = False

    def configure_env(self, cfg, env):
        super(sitl, self).configure_env(cfg, env)
        env.DEFINES.update(
            CONFIG_HAL_BOARD = 'HAL_BOARD_SITL',
            CONFIG_HAL_BOARD_SUBTYPE = 'HAL_BOARD_SUBTYPE_NONE',
            AP_SCRIPTING_CHECKS = 1, # SITL should always do runtime scripting checks
        )


        if self.with_can:
            cfg.define('HAL_NUM_CAN_IFACES', 2)
            cfg.define('UAVCAN_EXCEPTIONS', 0)

        env.CXXFLAGS += [
            '-Werror=float-equal'
        ]

        if not cfg.env.DEBUG:
            env.CXXFLAGS += [
                '-O3',
            ]

        if 'clang++' in cfg.env.COMPILER_CXX and cfg.options.asan:
            env.CXXFLAGS += [
                '-fsanitize=address',
                '-fno-omit-frame-pointer',
            ]

        env.LIB += [
            'm',
        ]

        cfg.check_librt(env)
        cfg.check_feenableexcept()

        env.LINKFLAGS += ['-pthread',]

        if cfg.env.DEBUG and 'clang++' in cfg.env.COMPILER_CXX and cfg.options.asan:
             env.LINKFLAGS += ['-fsanitize=address']

        env.AP_LIBRARIES += [
            'AP_HAL_SITL',
            'SITL',
        ]

        if cfg.options.enable_sfml:
            if not cfg.check_SFML(env):
                cfg.fatal("Failed to find SFML libraries")

        import fnmatch
        if cfg.options.sitl_osd:
            env.CXXFLAGS += ['-DWITH_SITL_OSD','-DOSD_ENABLED=1']
            for f in os.listdir('libraries/AP_OSD/fonts'):
                if fnmatch.fnmatch(f, "font*bin"):
                    env.ROMFS_FILES += [(f,'libraries/AP_OSD/fonts/'+f)]

        # embed any scripts from ROMFS/scripts
        if os.path.exists('ROMFS/scripts'):
            for f in os.listdir('ROMFS/scripts'):
                if fnmatch.fnmatch(f, "*.lua"):
                    env.ROMFS_FILES += [('scripts/'+f,'ROMFS/scripts/'+f)]

        if len(env.ROMFS_FILES) > 0:
            env.CXXFLAGS += ['-DHAL_HAVE_AP_ROMFS_EMBEDDED_H']

        if cfg.options.sitl_rgbled:
            env.CXXFLAGS += ['-DWITH_SITL_RGBLED']

        if cfg.options.enable_sfml_audio:
            if not cfg.check_SFML_Audio(env):
                cfg.fatal("Failed to find SFML Audio libraries")
            env.CXXFLAGS += ['-DWITH_SITL_TONEALARM']

        if cfg.options.sitl_flash_storage:
            env.CXXFLAGS += ['-DSTORAGE_USE_FLASH=1']

        if cfg.env.DEST_OS == 'cygwin':
            env.LIB += [
                'winmm',
            ]

        if Utils.unversioned_sys_platform() == 'cygwin':
            env.CXXFLAGS += ['-DCYGWIN_BUILD']

        if 'clang++' in cfg.env.COMPILER_CXX:
            print("Disabling SLP for clang++")
            env.CXXFLAGS += [
                '-fno-slp-vectorize' # compiler bug when trying to use SLP
            ]

class esp32(Board):
    abstract = True
    toolchain = 'xtensa-esp32-elf'
    def configure_env(self, cfg, env):
        def expand_path(p):
            idf = os.environ['IDF_PATH']
            return cfg.root.find_dir(idf+p).abspath()
        super(esp32, self).configure_env(cfg, env)
        cfg.load('esp32')
        env.DEFINES.update(
            CONFIG_HAL_BOARD = 'HAL_BOARD_ESP32'
        )
        env.AP_LIBRARIES += [
            'AP_HAL_ESP32',
        ]
        env.CXXFLAGS += ['-mlongcalls',
                         '-Os',
                         '-g',
                         '-ffunction-sections',
                         '-fdata-sections',
                         '-fno-exceptions',
                         '-fno-rtti',
                         '-nostdlib',
                         '-fstrict-volatile-bitfields',
                         '-DCYGWIN_BUILD']
        env.CXXFLAGS.remove('-Wundef')
        env.CXXFLAGS.remove('-Werror=shadow')
        env.INCLUDES += [
                cfg.srcnode.find_dir('libraries/AP_HAL_ESP32/boards').abspath(),
            ]
        env.AP_PROGRAM_AS_STLIB = True
       # if cfg.options.enable_profile:
       #     env.CXXFLAGS += ['-pg',
       #                      '-DENABLE_PROFILE=1']
    def build(self, bld):
        super(esp32, self).build(bld)
        bld.load('esp32')

class esp32diy(esp32):
    def configure_env(self, cfg, env):
        super(esp32diy, self).configure_env(cfg, env)
        env.DEFINES.update(
            CONFIG_HAL_BOARD_SUBTYPE = 'HAL_BOARD_SUBTYPE_ESP32_DIY'
        )

class esp32icarus(esp32):
    def configure_env(self, cfg, env):
        super(esp32icarus, self).configure_env(cfg, env)
        env.DEFINES.update(
            CONFIG_HAL_BOARD_SUBTYPE = 'HAL_BOARD_SUBTYPE_ESP32_ICARUS'
        )

class chibios(Board):
    abstract = True
    toolchain = 'arm-none-eabi'

    def configure_env(self, cfg, env):
        super(chibios, self).configure_env(cfg, env)

        cfg.load('chibios')
        env.BOARD = self.name

        env.DEFINES.update(
            CONFIG_HAL_BOARD = 'HAL_BOARD_CHIBIOS',
            HAVE_STD_NULLPTR_T = 0,
            USE_LIBC_REALLOC = 0,
        )

        env.AP_LIBRARIES += [
            'AP_HAL_ChibiOS',
        ]

        # make board name available for USB IDs
        env.CHIBIOS_BOARD_NAME = 'HAL_BOARD_NAME="%s"' % self.name
        env.CFLAGS += cfg.env.CPU_FLAGS + [
            '-Wno-cast-align',
            '-Wlogical-op',
            '-Wframe-larger-than=1300',
            '-fsingle-precision-constant',
            '-Wno-attributes',
            '-fno-exceptions',
            '-Wall',
            '-Wextra',
            '-Wno-sign-compare',
            '-Wfloat-equal',
            '-Wpointer-arith',
            '-Wmissing-declarations',
            '-Wno-unused-parameter',
            '-Werror=array-bounds',
            '-Wfatal-errors',
            '-Werror=uninitialized',
            '-Werror=init-self',
            '-Wframe-larger-than=1024',
            '-Werror=unused-but-set-variable',
            '-Wno-missing-field-initializers',
            '-Wno-trigraphs',
            '-fno-strict-aliasing',
            '-fomit-frame-pointer',
            '-falign-functions=16',
            '-ffunction-sections',
            '-fdata-sections',
            '-fno-strength-reduce',
            '-fno-builtin-printf',
            '-fno-builtin-fprintf',
            '-fno-builtin-vprintf',
            '-fno-builtin-vfprintf',
            '-fno-builtin-puts',
            '-mno-thumb-interwork',
            '-mthumb',
            '--specs=nano.specs',
            '-specs=nosys.specs',
            '-DCHIBIOS_BOARD_NAME="%s"' % self.name,
            '-D__USE_CMSIS',
            '-Werror=deprecated-declarations'
        ]
        if not cfg.options.Werror:
            env.CFLAGS += [
            '-Wno-error=double-promotion',
            '-Wno-error=missing-declarations',
            '-Wno-error=float-equal',
            '-Wno-error=undef',
            '-Wno-error=cpp',
            ]

        env.CXXFLAGS += env.CFLAGS + [
            '-fno-rtti',
            '-fno-threadsafe-statics',
        ]
        env.CFLAGS += [
            '-std=c11'
        ]

        if Utils.unversioned_sys_platform() == 'cygwin':
            env.CXXFLAGS += ['-DCYGWIN_BUILD']

        bldnode = cfg.bldnode.make_node(self.name)
        env.BUILDROOT = bldnode.make_node('').abspath()
        env.LINKFLAGS = cfg.env.CPU_FLAGS + [
            '-fomit-frame-pointer',
            '-falign-functions=16',
            '-ffunction-sections',
            '-fdata-sections',
            '-u_port_lock',
            '-u_port_unlock',
            '-u_exit',
            '-u_kill',
            '-u_getpid',
            '-u_errno',
            '-uchThdExit',
            '-fno-common',
            '-nostartfiles',
            '-mno-thumb-interwork',
            '-mthumb',
            '-specs=nano.specs',
            '-specs=nosys.specs',
            '-L%s' % env.BUILDROOT,
            '-L%s' % cfg.srcnode.make_node('modules/ChibiOS/os/common/startup/ARMCMx/compilers/GCC/ld/').abspath(),
            '-L%s' % cfg.srcnode.make_node('libraries/AP_HAL_ChibiOS/hwdef/common/').abspath(),
            '-Wl,--gc-sections,--no-warn-mismatch,--library-path=/ld,--script=ldscript.ld,--defsym=__process_stack_size__=%s,--defsym=__main_stack_size__=%s' % (cfg.env.PROCESS_STACK, cfg.env.MAIN_STACK)
        ]

        if cfg.env.DEBUG:
            env.CFLAGS += [
                '-gdwarf-4',
                '-g3',
            ]
            env.LINKFLAGS += [
                '-gdwarf-4',
                '-g3',
            ]

        if cfg.env.ENABLE_ASSERTS:
            cfg.msg("Enabling ChibiOS asserts", "yes")
            env.CFLAGS += [ '-DHAL_CHIBIOS_ENABLE_ASSERTS' ]
            env.CXXFLAGS += [ '-DHAL_CHIBIOS_ENABLE_ASSERTS' ]
        else:
            cfg.msg("Enabling ChibiOS asserts", "no")

        env.LIB += ['gcc', 'm']

        env.GIT_SUBMODULES += [
            'ChibiOS',
        ]

        env.INCLUDES += [
            cfg.srcnode.find_dir('libraries/AP_GyroFFT/CMSIS_5/include').abspath()
        ]

        try:
            import intelhex
            env.HAVE_INTEL_HEX = True
            cfg.msg("Checking for intelhex module:", 'OK')
        except Exception:
            cfg.msg("Checking for intelhex module:", 'disabled', color='YELLOW')
            env.HAVE_INTEL_HEX = False

    def build(self, bld):
        super(chibios, self).build(bld)
        bld.ap_version_append_str('CHIBIOS_GIT_VERSION', bld.git_submodule_head_hash('ChibiOS', short=True))
        bld.load('chibios')

    def pre_build(self, bld):
        '''pre-build hook that gets called before dynamic sources'''
        from waflib.Context import load_tool
        module = load_tool('chibios', [], with_sys_path=True)
        fun = getattr(module, 'pre_build', None)
        if fun:
            fun(bld)
        super(chibios, self).pre_build(bld)

class linux(Board):
    def configure_env(self, cfg, env):
        super(linux, self).configure_env(cfg, env)

        env.DEFINES.update(
            CONFIG_HAL_BOARD = 'HAL_BOARD_LINUX',
            CONFIG_HAL_BOARD_SUBTYPE = 'HAL_BOARD_SUBTYPE_LINUX_NONE',
        )

        if not cfg.env.DEBUG:
            env.CXXFLAGS += [
                '-O3',
            ]

        env.LIB += [
            'm',
        ]

        cfg.check_librt(env)
        cfg.check_lttng(env)
        cfg.check_libdl(env)
        cfg.check_libiio(env)

        env.LINKFLAGS += ['-pthread',]
        env.AP_LIBRARIES += [
            'AP_HAL_Linux',
        ]

        if self.with_can:
            cfg.define('UAVCAN_EXCEPTIONS', 0)

        if cfg.options.apstatedir:
            cfg.define('AP_STATEDIR', cfg.options.apstatedir)

    def build(self, bld):
        super(linux, self).build(bld)
        if bld.options.upload:
            waflib.Options.commands.append('rsync')
            # Avoid infinite recursion
            bld.options.upload = False

class navigator(linux):
    toolchain = 'arm-linux-gnueabihf'

    def configure_env(self, cfg, env):
        super(navigator, self).configure_env(cfg, env)

        env.DEFINES.update(
            CONFIG_HAL_BOARD_SUBTYPE='HAL_BOARD_SUBTYPE_LINUX_NAVIGATOR',
        )

class erleboard(linux):
    toolchain = 'arm-linux-gnueabihf'

    def configure_env(self, cfg, env):
        super(erleboard, self).configure_env(cfg, env)

        env.DEFINES.update(
            CONFIG_HAL_BOARD_SUBTYPE = 'HAL_BOARD_SUBTYPE_LINUX_ERLEBOARD',
        )

class navio(linux):
    toolchain = 'arm-linux-gnueabihf'

    def configure_env(self, cfg, env):
        super(navio, self).configure_env(cfg, env)

        env.DEFINES.update(
            CONFIG_HAL_BOARD_SUBTYPE = 'HAL_BOARD_SUBTYPE_LINUX_NAVIO',
        )

class navio2(linux):
    toolchain = 'arm-linux-gnueabihf'

    def configure_env(self, cfg, env):
        super(navio2, self).configure_env(cfg, env)

        env.DEFINES.update(
            CONFIG_HAL_BOARD_SUBTYPE = 'HAL_BOARD_SUBTYPE_LINUX_NAVIO2',
        )

class edge(linux):
    toolchain = 'arm-linux-gnueabihf'

    def __init__(self):
        self.with_can = True

    def configure_env(self, cfg, env):
        super(edge, self).configure_env(cfg, env)

        env.DEFINES.update(
            CONFIG_HAL_BOARD_SUBTYPE = 'HAL_BOARD_SUBTYPE_LINUX_EDGE',
        )

class zynq(linux):
    toolchain = 'arm-xilinx-linux-gnueabi'

    def configure_env(self, cfg, env):
        super(zynq, self).configure_env(cfg, env)

        env.DEFINES.update(
            CONFIG_HAL_BOARD_SUBTYPE = 'HAL_BOARD_SUBTYPE_LINUX_ZYNQ',
        )

class ocpoc_zynq(linux):
    toolchain = 'arm-linux-gnueabihf'

    def configure_env(self, cfg, env):
        super(ocpoc_zynq, self).configure_env(cfg, env)

        env.DEFINES.update(
            CONFIG_HAL_BOARD_SUBTYPE = 'HAL_BOARD_SUBTYPE_LINUX_OCPOC_ZYNQ',
        )

class bbbmini(linux):
    toolchain = 'arm-linux-gnueabihf'

    def __init__(self):
        self.with_can = True

    def configure_env(self, cfg, env):
        super(bbbmini, self).configure_env(cfg, env)

        env.DEFINES.update(
            CONFIG_HAL_BOARD_SUBTYPE = 'HAL_BOARD_SUBTYPE_LINUX_BBBMINI',
        )

class blue(linux):
    toolchain = 'arm-linux-gnueabihf'

    def __init__(self):
        self.with_can = True

    def configure_env(self, cfg, env):
        super(blue, self).configure_env(cfg, env)

        env.DEFINES.update(
            CONFIG_HAL_BOARD_SUBTYPE = 'HAL_BOARD_SUBTYPE_LINUX_BLUE',
        )

class pocket(linux):
    toolchain = 'arm-linux-gnueabihf'

    def __init__(self):
        self.with_can = True

    def configure_env(self, cfg, env):
        super(pocket, self).configure_env(cfg, env)

        env.DEFINES.update(
            CONFIG_HAL_BOARD_SUBTYPE = 'HAL_BOARD_SUBTYPE_LINUX_POCKET',
        )

class pxf(linux):
    toolchain = 'arm-linux-gnueabihf'

    def configure_env(self, cfg, env):
        super(pxf, self).configure_env(cfg, env)

        env.DEFINES.update(
            CONFIG_HAL_BOARD_SUBTYPE = 'HAL_BOARD_SUBTYPE_LINUX_PXF',
        )

class bebop(linux):
    toolchain = 'arm-linux-gnueabihf'

    def configure_env(self, cfg, env):
        super(bebop, self).configure_env(cfg, env)

        env.DEFINES.update(
            CONFIG_HAL_BOARD_SUBTYPE = 'HAL_BOARD_SUBTYPE_LINUX_BEBOP',
        )

class disco(linux):
    toolchain = 'arm-linux-gnueabihf'

    def configure_env(self, cfg, env):
        super(disco, self).configure_env(cfg, env)

        env.DEFINES.update(
            CONFIG_HAL_BOARD_SUBTYPE = 'HAL_BOARD_SUBTYPE_LINUX_DISCO',
        )

class erlebrain2(linux):
    toolchain = 'arm-linux-gnueabihf'

    def configure_env(self, cfg, env):
        super(erlebrain2, self).configure_env(cfg, env)

        env.DEFINES.update(
            CONFIG_HAL_BOARD_SUBTYPE = 'HAL_BOARD_SUBTYPE_LINUX_ERLEBRAIN2',
        )

class bhat(linux):
    toolchain = 'arm-linux-gnueabihf'

    def configure_env(self, cfg, env):
        super(bhat, self).configure_env(cfg, env)

        env.DEFINES.update(
            CONFIG_HAL_BOARD_SUBTYPE = 'HAL_BOARD_SUBTYPE_LINUX_BH',
        )

class dark(linux):
    toolchain = 'arm-linux-gnueabihf'

    def configure_env(self, cfg, env):
        super(dark, self).configure_env(cfg, env)

        env.DEFINES.update(
            CONFIG_HAL_BOARD_SUBTYPE = 'HAL_BOARD_SUBTYPE_LINUX_DARK',
        )

class pxfmini(linux):
    toolchain = 'arm-linux-gnueabihf'

    def configure_env(self, cfg, env):
        super(pxfmini, self).configure_env(cfg, env)

        env.DEFINES.update(
            CONFIG_HAL_BOARD_SUBTYPE = 'HAL_BOARD_SUBTYPE_LINUX_PXFMINI',
        )

class aero(linux):
    def __init__(self):
        self.with_can = True

    def configure_env(self, cfg, env):
        super(aero, self).configure_env(cfg, env)

        env.DEFINES.update(
            CONFIG_HAL_BOARD_SUBTYPE = 'HAL_BOARD_SUBTYPE_LINUX_AERO',
        )

class rst_zynq(linux):
    toolchain = 'arm-linux-gnueabihf'

    def configure_env(self, cfg, env):
        super(rst_zynq, self).configure_env(cfg, env)

        env.DEFINES.update(
            CONFIG_HAL_BOARD_SUBTYPE = 'HAL_BOARD_SUBTYPE_LINUX_RST_ZYNQ',
        )

class SITL_static(sitl):
    def configure_env(self, cfg, env):
        super(SITL_static, self).configure_env(cfg, env)
        cfg.env.STATIC_LINKING = True

class SITL_x86_64_linux_gnu(SITL_static):
    toolchain = 'x86_64-linux-gnu'

class SITL_arm_linux_gnueabihf(SITL_static):
    toolchain = 'arm-linux-gnueabihf'<|MERGE_RESOLUTION|>--- conflicted
+++ resolved
@@ -51,7 +51,6 @@
              (cfg.env.BOARD_FLASH_SIZE > 1024))):
 
             env.DEFINES.update(
-<<<<<<< HEAD
 #                ENABLE_SCRIPTING = 1,
                 ENABLE_HEAP = 1,
                 LUA_32BITS = 1,
@@ -69,17 +68,6 @@
 #            env.CXXFLAGS += [
 #                '-DHAL_HAVE_AP_ROMFS_EMBEDDED_H'
 #                ]
-=======
-                ENABLE_SCRIPTING = 1,
-                LUA_32BITS = 1,
-                )
-
-            env.AP_LIBRARIES += [
-                'AP_Scripting',
-                'AP_Scripting/lua/src',
-                ]
-
->>>>>>> c6ea39eb
         else:
             cfg.options.disable_scripting = True
 
