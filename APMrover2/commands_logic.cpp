--- conflicted
+++ resolved
@@ -379,19 +379,11 @@
         gcs_send_text(MAV_SEVERITY_WARNING, "NAV_SET_YAW_SPEED not recvd last 3secs, stopping");
         SRV_Channels::set_output_scaled(SRV_Channel::k_throttle, g.throttle_min.get());
         SRV_Channels::set_output_scaled(SRV_Channel::k_steering, 0);
-<<<<<<< HEAD
-        lateral_acceleration = 0;
-        return;
-    }
-
-    const int32_t steering = steerController.get_steering_out_angle_error(guided_yaw_speed.turn_angle);
-=======
         lateral_acceleration = 0.0f;
         return;
     }
 
     const int32_t steering = steerController.get_steering_out_angle_error(guided_control.turn_angle);
->>>>>>> eb61bb86
     SRV_Channels::set_output_scaled(SRV_Channel::k_steering, steering);
 
     // speed param in the message gives speed as a proportion of cruise speed.
