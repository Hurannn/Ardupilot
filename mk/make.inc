# libraries linked into every program
LIBRARIES += AP_Module
LIBRARIES += AP_Button
LIBRARIES += AP_ICEngine
LIBRARIES += AP_FlashStorage
LIBRARIES += SRV_Channel
LIBRARIES += AP_UAVCAN
LIBRARIES += AP_ADC
LIBRARIES += AP_Airspeed
<<<<<<< HEAD
LIBRARIES += AP_Perf
=======
LIBRARIES += AP_Relay
LIBRARIES += AP_ServoRelayEvents
>>>>>>> 89478d5a
<|MERGE_RESOLUTION|>--- conflicted
+++ resolved
@@ -7,9 +7,6 @@
 LIBRARIES += AP_UAVCAN
 LIBRARIES += AP_ADC
 LIBRARIES += AP_Airspeed
-<<<<<<< HEAD
 LIBRARIES += AP_Perf
-=======
 LIBRARIES += AP_Relay
-LIBRARIES += AP_ServoRelayEvents
->>>>>>> 89478d5a
+LIBRARIES += AP_ServoRelayEvents