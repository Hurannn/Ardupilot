/*
   This program is free software: you can redistribute it and/or modify
   it under the terms of the GNU General Public License as published by
   the Free Software Foundation, either version 3 of the License, or
   (at your option) any later version.

   This program is distributed in the hope that it will be useful,
   but WITHOUT ANY WARRANTY; without even the implied warranty of
   MERCHANTABILITY or FITNESS FOR A PARTICULAR PURPOSE.  See the
   GNU General Public License for more details.

   You should have received a copy of the GNU General Public License
   along with this program.  If not, see <http://www.gnu.org/licenses/>.
 */

/*
 *  ArduCopter (also known as APM, APM:Copter or just Copter)
 *  Wiki:           copter.ardupilot.org
 *  Creator:        Jason Short
 *  Lead Developer: Randy Mackay
 *  Lead Tester:    Marco Robustini
 *  Based on code and ideas from the Arducopter team: Leonard Hall, Andrew Tridgell, Robert Lefebvre, Pat Hickey, Michael Oborne, Jani Hirvinen,
                                                      Olivier Adler, Kevin Hester, Arthur Benemann, Jonathan Challinger, John Arne Birkeland,
                                                      Jean-Louis Naudin, Mike Smith, and more
 *  Thanks to: Chris Anderson, Jordi Munoz, Jason Short, Doug Weibel, Jose Julio
 *
 *  Special Thanks to contributors (in alphabetical order by first name):
 *
 *  Adam M Rivera       :Auto Compass Declination
 *  Amilcar Lucas       :Camera mount library
 *  Andrew Tridgell     :General development, Mavlink Support
 *  Andy Piper          :Harmonic notch, In-flight FFT, Bi-directional DShot, various drivers
 *  Angel Fernandez     :Alpha testing
 *  AndreasAntonopoulous:GeoFence
 *  Arthur Benemann     :DroidPlanner GCS
 *  Benjamin Pelletier  :Libraries
 *  Bill King           :Single Copter
 *  Christof Schmid     :Alpha testing
 *  Craig Elder         :Release Management, Support
 *  Dani Saez           :V Octo Support
 *  Doug Weibel         :DCM, Libraries, Control law advice
 *  Emile Castelnuovo   :VRBrain port, bug fixes
 *  Gregory Fletcher    :Camera mount orientation math
 *  Guntars             :Arming safety suggestion
 *  HappyKillmore       :Mavlink GCS
 *  Hein Hollander      :Octo Support, Heli Testing
 *  Igor van Airde      :Control Law optimization
 *  Jack Dunkle         :Alpha testing
 *  James Goppert       :Mavlink Support
 *  Jani Hiriven        :Testing feedback
 *  Jean-Louis Naudin   :Auto Landing
 *  John Arne Birkeland :PPM Encoder
 *  Jose Julio          :Stabilization Control laws, MPU6k driver
 *  Julien Dubois       :PosHold flight mode
 *  Julian Oes          :Pixhawk
 *  Jonathan Challinger :Inertial Navigation, CompassMot, Spin-When-Armed
 *  Kevin Hester        :Andropilot GCS
 *  Max Levine          :Tri Support, Graphics
 *  Leonard Hall        :Flight Dynamics, Throttle, Loiter and Navigation Controllers
 *  Marco Robustini     :Lead tester
 *  Michael Oborne      :Mission Planner GCS
 *  Mike Smith          :Pixhawk driver, coding support
 *  Olivier Adler       :PPM Encoder, piezo buzzer
 *  Pat Hickey          :Hardware Abstraction Layer (HAL)
 *  Robert Lefebvre     :Heli Support, Copter LEDs
 *  Roberto Navoni      :Library testing, Porting to VRBrain
 *  Sandro Benigno      :Camera support, MinimOSD
 *  Sandro Tognana      :PosHold flight mode
 *  Sebastian Quilter   :SmartRTL
 *  ..and many more.
 *
 *  Code commit statistics can be found here: https://github.com/ArduPilot/ardupilot/graphs/contributors
 *  Wiki: https://copter.ardupilot.org/
 *
 */

#include "Copter.h"

#define FORCE_VERSION_H_INCLUDE
#include "version.h"
#undef FORCE_VERSION_H_INCLUDE

const AP_HAL::HAL& hal = AP_HAL::get_HAL();

#define SCHED_TASK(func, _interval_ticks, _max_time_micros, _prio) SCHED_TASK_CLASS(Copter, &copter, func, _interval_ticks, _max_time_micros, _prio)
#define FAST_TASK(func) FAST_TASK_CLASS(Copter, &copter, func)

/*
  scheduler table - all tasks should be listed here.

  All entries in this table must be ordered by priority.

  This table is interleaved with the table in AP_Vehicle to determine
  the order in which tasks are run.  Convenience methods SCHED_TASK
  and SCHED_TASK_CLASS are provided to build entries in this structure:

SCHED_TASK arguments:
 - name of static function to call
 - rate (in Hertz) at which the function should be called
 - expected time (in MicroSeconds) that the function should take to run
 - priority (0 through 255, lower number meaning higher priority)

SCHED_TASK_CLASS arguments:
 - class name of method to be called
 - instance on which to call the method
 - method to call on that instance
 - rate (in Hertz) at which the method should be called
 - expected time (in MicroSeconds) that the method should take to run
 - priority (0 through 255, lower number meaning higher priority)

 */
const AP_Scheduler::Task Copter::scheduler_tasks[] = {
    // update INS immediately to get current gyro data populated
    FAST_TASK_CLASS(AP_InertialSensor, &copter.ins, update),
    // run low level rate controllers that only require IMU data
    FAST_TASK(run_rate_controller),
#if AC_CUSTOMCONTROL_MULTI_ENABLED == ENABLED
    FAST_TASK(run_custom_controller),
#endif
#if FRAME_CONFIG == HELI_FRAME
    FAST_TASK(heli_update_autorotation),
#endif //HELI_FRAME
    // send outputs to the motors library immediately
    FAST_TASK(motors_output),
     // run EKF state estimator (expensive)
    FAST_TASK(read_AHRS),
#if FRAME_CONFIG == HELI_FRAME
    FAST_TASK(update_heli_control_dynamics),
#endif //HELI_FRAME
    // Inertial Nav
    FAST_TASK(read_inertia),
    // check if ekf has reset target heading or position
    FAST_TASK(check_ekf_reset),
    // run the attitude controllers
    FAST_TASK(update_flight_mode),
    // update home from EKF if necessary
    FAST_TASK(update_home_from_EKF),
    // check if we've landed or crashed
    FAST_TASK(update_land_and_crash_detectors),
    // surface tracking update
    FAST_TASK(update_rangefinder_terrain_offset),
#if HAL_MOUNT_ENABLED
    // camera mount's fast update
    FAST_TASK_CLASS(AP_Mount, &copter.camera_mount, update_fast),
#endif
#if HAL_LOGGING_ENABLED
    FAST_TASK(Log_Video_Stabilisation),
#endif

    SCHED_TASK(rc_loop,              250,    130,  3),
    SCHED_TASK(throttle_loop,         50,     75,  6),
    SCHED_TASK_CLASS(AP_GPS,               &copter.gps,                 update,          50, 200,   9),
#if AP_OPTICALFLOW_ENABLED
    SCHED_TASK_CLASS(AP_OpticalFlow,          &copter.optflow,             update,         200, 160,  12),
#endif
    SCHED_TASK(update_batt_compass,   10,    120, 15),
    SCHED_TASK_CLASS(RC_Channels, (RC_Channels*)&copter.g2.rc_channels, read_aux_all,    10,  50,  18),
    SCHED_TASK(arm_motors_check,      10,     50, 21),
#if TOY_MODE_ENABLED == ENABLED
    SCHED_TASK_CLASS(ToyMode,              &copter.g2.toy_mode,         update,          10,  50,  24),
#endif
    SCHED_TASK(auto_disarm_check,     10,     50,  27),
    SCHED_TASK(auto_trim,             10,     75,  30),
#if RANGEFINDER_ENABLED == ENABLED
    SCHED_TASK(read_rangefinder,      20,    100,  33),
#endif
#if HAL_PROXIMITY_ENABLED
    SCHED_TASK_CLASS(AP_Proximity,         &copter.g2.proximity,        update,         200,  50,  36),
#endif
#if AP_BEACON_ENABLED
    SCHED_TASK_CLASS(AP_Beacon,            &copter.g2.beacon,           update,         400,  50,  39),
#endif
    SCHED_TASK(update_altitude,       10,    100,  42),
    SCHED_TASK(run_nav_updates,       50,    100,  45),
    SCHED_TASK(update_throttle_hover,100,     90,  48),
#if MODE_SMARTRTL_ENABLED == ENABLED
    SCHED_TASK_CLASS(ModeSmartRTL,         &copter.mode_smartrtl,       save_position,    3, 100,  51),
#endif
#if HAL_SPRAYER_ENABLED
    SCHED_TASK_CLASS(AC_Sprayer,           &copter.sprayer,               update,         3,  90,  54),
#endif
    SCHED_TASK(three_hz_loop,          3,     75, 57),
#if AP_SERVORELAYEVENTS_ENABLED
    SCHED_TASK_CLASS(AP_ServoRelayEvents,  &copter.ServoRelayEvents,      update_events, 50,  75,  60),
#endif
    SCHED_TASK_CLASS(AP_Baro,              &copter.barometer,             accumulate,    50,  90,  63),
#if AC_PRECLAND_ENABLED
    SCHED_TASK(update_precland,      400,     50,  69),
#endif
#if FRAME_CONFIG == HELI_FRAME
    SCHED_TASK(check_dynamic_flight,  50,     75,  72),
#endif
#if HAL_LOGGING_ENABLED
    SCHED_TASK(loop_rate_logging, LOOP_RATE,    50,  75),
#endif
    SCHED_TASK(one_hz_loop,            1,    100,  81),
    SCHED_TASK(ekf_check,             10,     75,  84),
    SCHED_TASK(check_vibration,       10,     50,  87),
    SCHED_TASK(gpsglitch_check,       10,     50,  90),
    SCHED_TASK(takeoff_check,         50,     50,  91),
#if AP_LANDINGGEAR_ENABLED
    SCHED_TASK(landinggear_update,    10,     75,  93),
#endif
    SCHED_TASK(standby_update,        100,    75,  96),
    SCHED_TASK(lost_vehicle_check,    10,     50,  99),
    SCHED_TASK_CLASS(GCS,                  (GCS*)&copter._gcs,          update_receive, 400, 180, 102),
    SCHED_TASK_CLASS(GCS,                  (GCS*)&copter._gcs,          update_send,    400, 550, 105),
#if HAL_MOUNT_ENABLED
    SCHED_TASK_CLASS(AP_Mount,             &copter.camera_mount,        update,          50,  75, 108),
#endif
#if AP_CAMERA_ENABLED
    SCHED_TASK_CLASS(AP_Camera,            &copter.camera,              update,          50,  75, 111),
#endif
#if HAL_LOGGING_ENABLED
    SCHED_TASK(ten_hz_logging_loop,   10,    350, 114),
    SCHED_TASK(twentyfive_hz_logging, 25,    110, 117),
    SCHED_TASK_CLASS(AP_Logger,            &copter.logger,              periodic_tasks, 400, 300, 120),
#endif
    SCHED_TASK_CLASS(AP_InertialSensor,    &copter.ins,                 periodic,       400,  50, 123),

#if HAL_LOGGING_ENABLED
    SCHED_TASK_CLASS(AP_Scheduler,         &copter.scheduler,           update_logging, 0.1,  75, 126),
#endif
#if AP_RPM_ENABLED
    SCHED_TASK_CLASS(AP_RPM,               &copter.rpm_sensor,          update,          40, 200, 129),
#endif
#if AP_TEMPCALIBRATION_ENABLED
    SCHED_TASK_CLASS(AP_TempCalibration,   &copter.g2.temp_calibration, update,          10, 100, 135),
#endif
#if HAL_ADSB_ENABLED
    SCHED_TASK(avoidance_adsb_update, 10,    100, 138),
#endif
#if ADVANCED_FAILSAFE == ENABLED
    SCHED_TASK(afs_fs_check,          10,    100, 141),
#endif
#if AP_TERRAIN_AVAILABLE
    SCHED_TASK(terrain_update,        10,    100, 144),
#endif
#if AP_GRIPPER_ENABLED
    SCHED_TASK_CLASS(AP_Gripper,           &copter.g2.gripper,          update,          10,  75, 147),
#endif
#if AP_WINCH_ENABLED
    SCHED_TASK_CLASS(AP_Winch,             &copter.g2.winch,            update,          50,  50, 150),
#endif
#ifdef USERHOOK_FASTLOOP
    SCHED_TASK(userhook_FastLoop,    100,     75, 153),
#endif
#ifdef USERHOOK_50HZLOOP
    SCHED_TASK(userhook_50Hz,         50,     75, 156),
#endif
#ifdef USERHOOK_MEDIUMLOOP
    SCHED_TASK(userhook_MediumLoop,   10,     75, 159),
#endif
#ifdef USERHOOK_SLOWLOOP
    SCHED_TASK(userhook_SlowLoop,      3.3,   75, 162),
#endif
#ifdef USERHOOK_SUPERSLOWLOOP
    SCHED_TASK(userhook_SuperSlowLoop, 1,     75, 165),
#endif
#if HAL_BUTTON_ENABLED
    SCHED_TASK_CLASS(AP_Button,            &copter.button,              update,           5, 100, 168),
#endif
<<<<<<< HEAD
#if HAL_POWER_BUTTON_ENABLE == ENABLED
    SCHED_TASK_CLASS(AP_Power_Button,            &copter.g2.power_button,           update,           5, 100, 169),
#endif
#if STATS_ENABLED == ENABLED
    SCHED_TASK_CLASS(AP_Stats,             &copter.g2.stats,            update,           1, 100, 171),
#endif
#if HAL_CODEV_ESC_ENABLE == ENABLED
    SCHED_TASK_CLASS(AP_CodevEsc,         &copter.codev_esc,        receive_esc_status,         400,  200, 112),
#endif
=======
>>>>>>> d8673640
};

void Copter::get_scheduler_tasks(const AP_Scheduler::Task *&tasks,
                                 uint8_t &task_count,
                                 uint32_t &log_bit)
{
    tasks = &scheduler_tasks[0];
    task_count = ARRAY_SIZE(scheduler_tasks);
    log_bit = MASK_LOG_PM;
}

constexpr int8_t Copter::_failsafe_priorities[7];

#if AP_SCRIPTING_ENABLED
#if MODE_GUIDED_ENABLED == ENABLED
// start takeoff to given altitude (for use by scripting)
bool Copter::start_takeoff(float alt)
{
    // exit if vehicle is not in Guided mode or Auto-Guided mode
    if (!flightmode->in_guided_mode()) {
        return false;
    }

    if (mode_guided.do_user_takeoff_start(alt * 100.0f)) {
        copter.set_auto_armed(true);
        return true;
    }
    return false;
}

// set target location (for use by scripting)
bool Copter::set_target_location(const Location& target_loc)
{
    // exit if vehicle is not in Guided mode or Auto-Guided mode
    if (!flightmode->in_guided_mode()) {
        return false;
    }

    return mode_guided.set_destination(target_loc);
}

// set target position (for use by scripting)
bool Copter::set_target_pos_NED(const Vector3f& target_pos, bool use_yaw, float yaw_deg, bool use_yaw_rate, float yaw_rate_degs, bool yaw_relative, bool terrain_alt)
{
    // exit if vehicle is not in Guided mode or Auto-Guided mode
    if (!flightmode->in_guided_mode()) {
        return false;
    }

    const Vector3f pos_neu_cm(target_pos.x * 100.0f, target_pos.y * 100.0f, -target_pos.z * 100.0f);

    return mode_guided.set_destination(pos_neu_cm, use_yaw, yaw_deg * 100.0, use_yaw_rate, yaw_rate_degs * 100.0, yaw_relative, terrain_alt);
}

// set target position and velocity (for use by scripting)
bool Copter::set_target_posvel_NED(const Vector3f& target_pos, const Vector3f& target_vel)
{
    // exit if vehicle is not in Guided mode or Auto-Guided mode
    if (!flightmode->in_guided_mode()) {
        return false;
    }

    const Vector3f pos_neu_cm(target_pos.x * 100.0f, target_pos.y * 100.0f, -target_pos.z * 100.0f);
    const Vector3f vel_neu_cms(target_vel.x * 100.0f, target_vel.y * 100.0f, -target_vel.z * 100.0f);

    return mode_guided.set_destination_posvelaccel(pos_neu_cm, vel_neu_cms, Vector3f());
}

// set target position, velocity and acceleration (for use by scripting)
bool Copter::set_target_posvelaccel_NED(const Vector3f& target_pos, const Vector3f& target_vel, const Vector3f& target_accel, bool use_yaw, float yaw_deg, bool use_yaw_rate, float yaw_rate_degs, bool yaw_relative)
{
    // exit if vehicle is not in Guided mode or Auto-Guided mode
    if (!flightmode->in_guided_mode()) {
        return false;
    }

    const Vector3f pos_neu_cm(target_pos.x * 100.0f, target_pos.y * 100.0f, -target_pos.z * 100.0f);
    const Vector3f vel_neu_cms(target_vel.x * 100.0f, target_vel.y * 100.0f, -target_vel.z * 100.0f);
    const Vector3f accel_neu_cms(target_accel.x * 100.0f, target_accel.y * 100.0f, -target_accel.z * 100.0f);

    return mode_guided.set_destination_posvelaccel(pos_neu_cm, vel_neu_cms, accel_neu_cms, use_yaw, yaw_deg * 100.0, use_yaw_rate, yaw_rate_degs * 100.0, yaw_relative);
}

bool Copter::set_target_velocity_NED(const Vector3f& vel_ned)
{
    // exit if vehicle is not in Guided mode or Auto-Guided mode
    if (!flightmode->in_guided_mode()) {
        return false;
    }

    // convert vector to neu in cm
    const Vector3f vel_neu_cms(vel_ned.x * 100.0f, vel_ned.y * 100.0f, -vel_ned.z * 100.0f);
    mode_guided.set_velocity(vel_neu_cms);
    return true;
}

// set target velocity and acceleration (for use by scripting)
bool Copter::set_target_velaccel_NED(const Vector3f& target_vel, const Vector3f& target_accel, bool use_yaw, float yaw_deg, bool use_yaw_rate, float yaw_rate_degs, bool relative_yaw)
{
    // exit if vehicle is not in Guided mode or Auto-Guided mode
    if (!flightmode->in_guided_mode()) {
        return false;
    }

    // convert vector to neu in cm
    const Vector3f vel_neu_cms(target_vel.x * 100.0f, target_vel.y * 100.0f, -target_vel.z * 100.0f);
    const Vector3f accel_neu_cms(target_accel.x * 100.0f, target_accel.y * 100.0f, -target_accel.z * 100.0f);

    mode_guided.set_velaccel(vel_neu_cms, accel_neu_cms, use_yaw, yaw_deg * 100.0, use_yaw_rate, yaw_rate_degs * 100.0, relative_yaw);
    return true;
}

bool Copter::set_target_angle_and_climbrate(float roll_deg, float pitch_deg, float yaw_deg, float climb_rate_ms, bool use_yaw_rate, float yaw_rate_degs)
{
    // exit if vehicle is not in Guided mode or Auto-Guided mode
    if (!flightmode->in_guided_mode()) {
        return false;
    }

    Quaternion q;
    q.from_euler(radians(roll_deg),radians(pitch_deg),radians(yaw_deg));

    mode_guided.set_angle(q, Vector3f{}, climb_rate_ms*100, false);
    return true;
}
#endif

#if MODE_CIRCLE_ENABLED == ENABLED
// circle mode controls
bool Copter::get_circle_radius(float &radius_m)
{
    radius_m = circle_nav->get_radius() * 0.01f;
    return true;
}

bool Copter::set_circle_rate(float rate_dps)
{
    circle_nav->set_rate(rate_dps);
    return true;
}
#endif

// set desired speed (m/s). Used for scripting.
bool Copter::set_desired_speed(float speed)
{
    return flightmode->set_speed_xy(speed * 100.0f);
}

#if MODE_AUTO_ENABLED == ENABLED
// returns true if mode supports NAV_SCRIPT_TIME mission commands
bool Copter::nav_scripting_enable(uint8_t mode)
{
    return mode == (uint8_t)mode_auto.mode_number();
}

// lua scripts use this to retrieve the contents of the active command
bool Copter::nav_script_time(uint16_t &id, uint8_t &cmd, float &arg1, float &arg2, int16_t &arg3, int16_t &arg4)
{
    if (flightmode != &mode_auto) {
        return false;
    }

    return mode_auto.nav_script_time(id, cmd, arg1, arg2, arg3, arg4);
}

// lua scripts use this to indicate when they have complete the command
void Copter::nav_script_time_done(uint16_t id)
{
    if (flightmode != &mode_auto) {
        return;
    }

    return mode_auto.nav_script_time_done(id);
}
#endif

// returns true if the EKF failsafe has triggered.  Only used by Lua scripts
bool Copter::has_ekf_failsafed() const
{
    return failsafe.ekf;
}

#endif // AP_SCRIPTING_ENABLED

// returns true if vehicle is landing. Only used by Lua scripts
bool Copter::is_landing() const
{
    return flightmode->is_landing();
}

// returns true if vehicle is taking off. Only used by Lua scripts
bool Copter::is_taking_off() const
{
    return flightmode->is_taking_off();
}

bool Copter::current_mode_requires_mission() const
{
#if MODE_AUTO_ENABLED == ENABLED
        return flightmode == &mode_auto;
#else
        return false;
#endif
}

// rc_loops - reads user input from transmitter/receiver
// called at 100hz
void Copter::rc_loop()
{
    // Read radio and 3-position switch on radio
    // -----------------------------------------
    read_radio();
    rc().read_mode_switch();
}

// throttle_loop - should be run at 50 hz
// ---------------------------
void Copter::throttle_loop()
{
    // update throttle_low_comp value (controls priority of throttle vs attitude control)
    update_throttle_mix();

    // check auto_armed status
    update_auto_armed();

#if FRAME_CONFIG == HELI_FRAME
    // update rotor speed
    heli_update_rotor_speed_targets();

    // update trad heli swash plate movement
    heli_update_landing_swash();
#endif

    // compensate for ground effect (if enabled)
    update_ground_effect_detector();
    update_ekf_terrain_height_stable();
}

// update_batt_compass - read battery and compass
// should be called at 10hz
void Copter::update_batt_compass(void)
{
    // read battery before compass because it may be used for motor interference compensation
    battery.read();

    if(AP::compass().available()) {
        // update compass with throttle value - used for compassmot
        compass.set_throttle(motors->get_throttle());
        compass.set_voltage(battery.voltage());
        compass.read();
    }
}

#if HAL_LOGGING_ENABLED
// Full rate logging of attitude, rate and pid loops
// should be run at loop rate
void Copter::loop_rate_logging()
{
    if (should_log(MASK_LOG_ATTITUDE_FAST) && !copter.flightmode->logs_attitude()) {
        Log_Write_Attitude();
        Log_Write_PIDS(); // only logs if PIDS bitmask is set
    }
    if (should_log(MASK_LOG_FTN_FAST)) {
        AP::ins().write_notch_log_messages();
    }
    if (should_log(MASK_LOG_IMU_FAST)) {
        AP::ins().Write_IMU();
    }
}

// ten_hz_logging_loop
// should be run at 10hz
void Copter::ten_hz_logging_loop()
{
    // log attitude data if we're not already logging at the higher rate
    if (should_log(MASK_LOG_ATTITUDE_MED) && !should_log(MASK_LOG_ATTITUDE_FAST) && !copter.flightmode->logs_attitude()) {
        Log_Write_Attitude();
    }
    if (!should_log(MASK_LOG_ATTITUDE_FAST) && !copter.flightmode->logs_attitude()) {
    // log at 10Hz if PIDS bitmask is selected, even if no ATT bitmask is selected; logs at looprate if ATT_FAST and PIDS bitmask set
        Log_Write_PIDS();
    }
    // log EKF attitude data always at 10Hz unless ATTITUDE_FAST, then do it in the 25Hz loop
    if (!should_log(MASK_LOG_ATTITUDE_FAST)) {
        Log_Write_EKF_POS();
    }
    if (should_log(MASK_LOG_MOTBATT)) {
        motors->Log_Write();
    }
    if (should_log(MASK_LOG_RCIN)) {
        logger.Write_RCIN();
        if (rssi.enabled()) {
            logger.Write_RSSI();
        }
    }
    if (should_log(MASK_LOG_RCOUT)) {
        logger.Write_RCOUT();
    }
    if (should_log(MASK_LOG_NTUN) && (flightmode->requires_GPS() || landing_with_GPS() || !flightmode->has_manual_throttle())) {
        pos_control->write_log();
    }
    if (should_log(MASK_LOG_IMU) || should_log(MASK_LOG_IMU_FAST) || should_log(MASK_LOG_IMU_RAW)) {
        AP::ins().Write_Vibration();
    }
    if (should_log(MASK_LOG_CTUN)) {
        attitude_control->control_monitor_log();
#if HAL_PROXIMITY_ENABLED
        g2.proximity.log();  // Write proximity sensor distances
#endif
#if AP_BEACON_ENABLED
        g2.beacon.log();
#endif
    }
#if FRAME_CONFIG == HELI_FRAME
    Log_Write_Heli();
#endif
#if AP_WINCH_ENABLED
    if (should_log(MASK_LOG_ANY)) {
        g2.winch.write_log();
    }
#endif
#if HAL_MOUNT_ENABLED
    if (should_log(MASK_LOG_CAMERA)) {
        camera_mount.write_log();
    }
#endif
#if LOG_MOTOR_STATUS == ENABLED
    logger.Write_MOTORS();
#endif
}

// twentyfive_hz_logging - should be run at 25hz
void Copter::twentyfive_hz_logging()
{
    if (should_log(MASK_LOG_ATTITUDE_FAST)) {
        Log_Write_EKF_POS();
    }

    if (should_log(MASK_LOG_IMU) && !(should_log(MASK_LOG_IMU_FAST))) {
        AP::ins().Write_IMU();
    }

#if MODE_AUTOROTATE_ENABLED == ENABLED
    if (should_log(MASK_LOG_ATTITUDE_MED) || should_log(MASK_LOG_ATTITUDE_FAST)) {
        //update autorotation log
        g2.arot.Log_Write_Autorotation();
    }
#endif
#if HAL_GYROFFT_ENABLED
    if (should_log(MASK_LOG_FTN_FAST)) {
        gyro_fft.write_log_messages();
    }
#endif
}
#endif  // HAL_LOGGING_ENABLED

// three_hz_loop - 3hz loop
void Copter::three_hz_loop()
{
    // check if we've lost contact with the ground station
    failsafe_gcs_check();

    // check if we've lost terrain data
    failsafe_terrain_check();

    // check for deadreckoning failsafe
    failsafe_deadreckon_check();

#if AP_FENCE_ENABLED
    // check if we have breached a fence
    fence_check();
#endif // AP_FENCE_ENABLED


    // update ch6 in flight tuning
    tuning();

    // check if avoidance should be enabled based on alt
    low_alt_avoidance();
}

// one_hz_loop - runs at 1Hz
void Copter::one_hz_loop()
{
#if HAL_LOGGING_ENABLED
    if (should_log(MASK_LOG_ANY)) {
        Log_Write_Data(LogDataID::AP_STATE, ap.value);
    }
#endif

    if (!motors->armed()) {
        update_using_interlock();

        // check the user hasn't updated the frame class or type
        motors->set_frame_class_and_type((AP_Motors::motor_frame_class)g2.frame_class.get(), (AP_Motors::motor_frame_type)g.frame_type.get());

#if FRAME_CONFIG != HELI_FRAME
        // set all throttle channel settings
        motors->update_throttle_range();
#endif
    }

    // update assigned functions and enable auxiliary servos
    SRV_Channels::enable_aux_servos();

#if HAL_LOGGING_ENABLED
    // log terrain data
    terrain_logging();
#endif

#if HAL_ADSB_ENABLED
    adsb.set_is_flying(!ap.land_complete);
#endif

    AP_Notify::flags.flying = !ap.land_complete;

    // slowly update the PID notches with the average loop rate
    attitude_control->set_notch_sample_rate(AP::scheduler().get_filtered_loop_rate_hz());
    pos_control->get_accel_z_pid().set_notch_sample_rate(AP::scheduler().get_filtered_loop_rate_hz());
#if AC_CUSTOMCONTROL_MULTI_ENABLED == ENABLED
    custom_control.set_notch_sample_rate(AP::scheduler().get_filtered_loop_rate_hz());
#endif
}

void Copter::init_simple_bearing()
{
    // capture current cos_yaw and sin_yaw values
    simple_cos_yaw = ahrs.cos_yaw();
    simple_sin_yaw = ahrs.sin_yaw();

    // initialise super simple heading (i.e. heading towards home) to be 180 deg from simple mode heading
    super_simple_last_bearing = wrap_360_cd(ahrs.yaw_sensor+18000);
    super_simple_cos_yaw = simple_cos_yaw;
    super_simple_sin_yaw = simple_sin_yaw;

#if HAL_LOGGING_ENABLED
    // log the simple bearing
    if (should_log(MASK_LOG_ANY)) {
        Log_Write_Data(LogDataID::INIT_SIMPLE_BEARING, ahrs.yaw_sensor);
    }
#endif
}

// update_simple_mode - rotates pilot input if we are in simple mode
void Copter::update_simple_mode(void)
{
    float rollx, pitchx;

    // exit immediately if no new radio frame or not in simple mode
    if (simple_mode == SimpleMode::NONE || !ap.new_radio_frame) {
        return;
    }

    // mark radio frame as consumed
    ap.new_radio_frame = false;

    if (simple_mode == SimpleMode::SIMPLE) {
        // rotate roll, pitch input by -initial simple heading (i.e. north facing)
        rollx = channel_roll->get_control_in()*simple_cos_yaw - channel_pitch->get_control_in()*simple_sin_yaw;
        pitchx = channel_roll->get_control_in()*simple_sin_yaw + channel_pitch->get_control_in()*simple_cos_yaw;
    }else{
        // rotate roll, pitch input by -super simple heading (reverse of heading to home)
        rollx = channel_roll->get_control_in()*super_simple_cos_yaw - channel_pitch->get_control_in()*super_simple_sin_yaw;
        pitchx = channel_roll->get_control_in()*super_simple_sin_yaw + channel_pitch->get_control_in()*super_simple_cos_yaw;
    }

    // rotate roll, pitch input from north facing to vehicle's perspective
    channel_roll->set_control_in(rollx*ahrs.cos_yaw() + pitchx*ahrs.sin_yaw());
    channel_pitch->set_control_in(-rollx*ahrs.sin_yaw() + pitchx*ahrs.cos_yaw());
}

// update_super_simple_bearing - adjusts simple bearing based on location
// should be called after home_bearing has been updated
void Copter::update_super_simple_bearing(bool force_update)
{
    if (!force_update) {
        if (simple_mode != SimpleMode::SUPERSIMPLE) {
            return;
        }
        if (home_distance() < SUPER_SIMPLE_RADIUS) {
            return;
        }
    }

    const int32_t bearing = home_bearing();

    // check the bearing to home has changed by at least 5 degrees
    if (labs(super_simple_last_bearing - bearing) < 500) {
        return;
    }

    super_simple_last_bearing = bearing;
    const float angle_rad = radians((super_simple_last_bearing+18000)/100);
    super_simple_cos_yaw = cosf(angle_rad);
    super_simple_sin_yaw = sinf(angle_rad);
}

void Copter::read_AHRS(void)
{
    // we tell AHRS to skip INS update as we have already done it in FAST_TASK.
    ahrs.update(true);
}

// read baro and log control tuning
void Copter::update_altitude()
{
    // read in baro altitude
    read_barometer();

#if HAL_LOGGING_ENABLED
    if (should_log(MASK_LOG_CTUN)) {
        Log_Write_Control_Tuning();
        if (!should_log(MASK_LOG_FTN_FAST)) {
            AP::ins().write_notch_log_messages();
#if HAL_GYROFFT_ENABLED
            gyro_fft.write_log_messages();
#endif
        }
    }
#endif
}

// vehicle specific waypoint info helpers
bool Copter::get_wp_distance_m(float &distance) const
{
    // see GCS_MAVLINK_Copter::send_nav_controller_output()
    distance = flightmode->wp_distance() * 0.01;
    return true;
}

// vehicle specific waypoint info helpers
bool Copter::get_wp_bearing_deg(float &bearing) const
{
    // see GCS_MAVLINK_Copter::send_nav_controller_output()
    bearing = flightmode->wp_bearing() * 0.01;
    return true;
}

// vehicle specific waypoint info helpers
bool Copter::get_wp_crosstrack_error_m(float &xtrack_error) const
{
    // see GCS_MAVLINK_Copter::send_nav_controller_output()
    xtrack_error = flightmode->crosstrack_error() * 0.01;
    return true;
}

// get the target earth-frame angular velocities in rad/s (Z-axis component used by some gimbals)
bool Copter::get_rate_ef_targets(Vector3f& rate_ef_targets) const
{
    // always returns zero vector if landed or disarmed
    if (copter.ap.land_complete) {
        rate_ef_targets.zero();
    } else {
        rate_ef_targets = attitude_control->get_rate_ef_targets();
    }
    return true;
}

/*
  constructor for main Copter class
 */
Copter::Copter(void)
    :
    flight_modes(&g.flight_mode1),
    simple_cos_yaw(1.0f),
    super_simple_cos_yaw(1.0),
    land_accel_ef_filter(LAND_DETECTOR_ACCEL_LPF_CUTOFF),
    rc_throttle_control_in_filter(1.0f),
    inertial_nav(ahrs),
    param_loader(var_info),
    flightmode(&mode_stabilize),
    pos_variance_filt(FS_EKF_FILT_DEFAULT),
    vel_variance_filt(FS_EKF_FILT_DEFAULT),
    hgt_variance_filt(FS_EKF_FILT_DEFAULT)
{
}

Copter copter;
AP_Vehicle& vehicle = copter;

AP_HAL_MAIN_CALLBACKS(&copter);<|MERGE_RESOLUTION|>--- conflicted
+++ resolved
@@ -211,6 +211,9 @@
 #if AP_CAMERA_ENABLED
     SCHED_TASK_CLASS(AP_Camera,            &copter.camera,              update,          50,  75, 111),
 #endif
+#if HAL_CODEV_ESC_ENABLE == ENABLED
+    SCHED_TASK_CLASS(AP_CodevEsc,         &copter.codev_esc,        receive_esc_status, 50,  50, 119),
+#endif
 #if HAL_LOGGING_ENABLED
     SCHED_TASK(ten_hz_logging_loop,   10,    350, 114),
     SCHED_TASK(twentyfive_hz_logging, 25,    110, 117),
@@ -260,18 +263,12 @@
 #if HAL_BUTTON_ENABLED
     SCHED_TASK_CLASS(AP_Button,            &copter.button,              update,           5, 100, 168),
 #endif
-<<<<<<< HEAD
 #if HAL_POWER_BUTTON_ENABLE == ENABLED
     SCHED_TASK_CLASS(AP_Power_Button,            &copter.g2.power_button,           update,           5, 100, 169),
 #endif
 #if STATS_ENABLED == ENABLED
     SCHED_TASK_CLASS(AP_Stats,             &copter.g2.stats,            update,           1, 100, 171),
 #endif
-#if HAL_CODEV_ESC_ENABLE == ENABLED
-    SCHED_TASK_CLASS(AP_CodevEsc,         &copter.codev_esc,        receive_esc_status,         400,  200, 112),
-#endif
-=======
->>>>>>> d8673640
 };
 
 void Copter::get_scheduler_tasks(const AP_Scheduler::Task *&tasks,
@@ -835,6 +832,9 @@
  */
 Copter::Copter(void)
     :
+#if HAL_LOGGING_ENABLED
+    logger(g.log_bitmask),
+#endif
     flight_modes(&g.flight_mode1),
     simple_cos_yaw(1.0f),
     super_simple_cos_yaw(1.0),
@@ -842,10 +842,7 @@
     rc_throttle_control_in_filter(1.0f),
     inertial_nav(ahrs),
     param_loader(var_info),
-    flightmode(&mode_stabilize),
-    pos_variance_filt(FS_EKF_FILT_DEFAULT),
-    vel_variance_filt(FS_EKF_FILT_DEFAULT),
-    hgt_variance_filt(FS_EKF_FILT_DEFAULT)
+    flightmode(&mode_stabilize)
 {
 }
 
