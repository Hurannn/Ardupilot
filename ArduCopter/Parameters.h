--- conflicted
+++ resolved
@@ -82,13 +82,8 @@
         // Landing gear object
         k_param_landinggear,    // 18
 
-<<<<<<< HEAD
-        // precision landing object
-        k_param_precland,   // 19
-=======
         // Input Management object
         k_param_input_manager,  // 19 FULL!
->>>>>>> 9ef6d9be
 
         // Misc
         //
@@ -149,6 +144,9 @@
         k_param_gps_glitch,             // deprecated
         k_param_baro_glitch,            // 71 - deprecated
 
+        // 74: precision landing object
+        k_param_precland = 74,
+
         //
         // 75: Singlecopter, CoaxCopter
         //
@@ -349,7 +347,7 @@
         k_param_rtl_climb_min,
         k_param_pi_precland,
         k_param_rpm_sensor,
-        k_param_autotune_min_d, // 251
+        k_param_autotune_min_d, // 252
 
         // 254,255: reserved
     };
